--- conflicted
+++ resolved
@@ -282,12 +282,8 @@
     function test_depositRewardToken_revertWhen_Unauthorized(address distributor, address user) public {
         vm.assume(distributor != address(0));
         vm.assume(user != distributor);
-<<<<<<< HEAD
-        vm.prank(manager);
-=======
         vm.assume(!rewardsGauge.hasRole(_MANAGER_ROLE, user));
         vm.prank(admin);
->>>>>>> 7d8596b8
         rewardsGauge.addReward(address(dummyRewardToken), distributor);
         vm.prank(user);
         vm.expectRevert(abi.encodeWithSelector(BaseRewardsGauge.Unauthorized.selector));
