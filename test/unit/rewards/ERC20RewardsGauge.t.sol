--- conflicted
+++ resolved
@@ -87,13 +87,9 @@
         vm.assume(rewardToken != address(0));
         vm.assume(_distributor != address(0));
         vm.assume(rewardToken != address(dummyGaugeAsset));
-<<<<<<< HEAD
-        vm.prank(manager);
-=======
-        vm.prank(admin);
+        vm.prank(manager);
         vm.expectEmit(false, false, false, true);
         emit RewardTokenAdded(rewardToken, _distributor);
->>>>>>> d2d6feaf
         rewardsGauge.addReward(rewardToken, _distributor);
         address distributor = rewardsGauge.getRewardData(rewardToken).distributor;
         assertEq(distributor, _distributor, "distributor should be set for reward token");
