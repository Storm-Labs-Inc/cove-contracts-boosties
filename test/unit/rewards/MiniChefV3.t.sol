// SPDX-License-Identifier: UNLICENSED
pragma solidity ^0.8.18;

import { BaseTest } from "test/utils/BaseTest.t.sol";
import { IERC20 } from "@openzeppelin/contracts/token/ERC20/utils/SafeERC20.sol";
import { MiniChefV3 } from "src/rewards/MiniChefV3.sol";
import { ERC20Mock } from "@openzeppelin/contracts/mocks/ERC20Mock.sol";
import { IMiniChefV3Rewarder } from "src/interfaces/rewards/IMiniChefV3Rewarder.sol";
import { Errors } from "src/libraries/Errors.sol";

contract MiniChefV3_Test is BaseTest {
    MiniChefV3 public miniChef;
    ERC20Mock public rewardToken;
    ERC20Mock public lpToken;

    // Addresses
    address public alice;
    address public bob;
    address public pauser;

    function setUp() public override {
        super.setUp();

        alice = createUser("alice");
        bob = createUser("bob");
        pauser = createUser("pauser");

        rewardToken = new ERC20Mock();
        lpToken = new ERC20Mock();

        miniChef = new MiniChefV3(IERC20(address(rewardToken)), address(this), pauser);
    }

    function test_constructor() public {
        assertEq(address(miniChef.REWARD_TOKEN()), address(rewardToken), "rewardToken not set");
        assertTrue(miniChef.hasRole(miniChef.DEFAULT_ADMIN_ROLE(), address(this)), "admin role not set");
        assertTrue(miniChef.hasRole(_PAUSER_ROLE, pauser), "pauser role not set");
    }

    function test_constructor_revertWhen_RewardTokenIsZero() public {
        vm.expectRevert(Errors.ZeroAddress.selector);
        new MiniChefV3(IERC20(address(0)), address(this));
    }

    function test_constructor_revertWhen_AdminIsZero() public {
        vm.expectRevert(Errors.ZeroAddress.selector);
        new MiniChefV3(IERC20(address(rewardToken)), address(0));
    }

    function test_poolLength() public {
        assertEq(miniChef.poolLength(), 0, "pool length not 0");
        for (uint160 i = 1; i <= 100; i++) {
            miniChef.add(0, IERC20(address(i)), IMiniChefV3Rewarder(address(0)));
            assertEq(miniChef.poolLength(), i, "pool length not correct");
        }
    }

    function test_pidOfLPToken() public {
        miniChef.add(1000, lpToken, IMiniChefV3Rewarder(address(0)));
        uint256 pid = miniChef.poolLength() - 1;
        assertEq(miniChef.pidOfLPToken(IERC20(lpToken)), pid, "pid not correct");
    }

    function testFuzz_pidOfLPToken_revertWhen_InvalidLPToken(address invalidLpToken) public {
        vm.assume(address(invalidLpToken) != address(lpToken));
        miniChef.add(1000, lpToken, IMiniChefV3Rewarder(address(0)));
        vm.expectRevert(Errors.InvalidLPToken.selector);
        miniChef.pidOfLPToken(IERC20(invalidLpToken));
    }

    function test_isLPTokenAdded() public {
        assertFalse(miniChef.isLPTokenAdded(IERC20(lpToken)), "lpToken is added");
        miniChef.add(1000, lpToken, IMiniChefV3Rewarder(address(0)));
        assertTrue(miniChef.isLPTokenAdded(IERC20(lpToken)), "lpToken not added");
    }

    function test_unPause() public {
        vm.prank(pauser);
        miniChef.pause();
        assertTrue(miniChef.paused(), "contract not paused");
        miniChef.unpause();
        assertFalse(miniChef.paused(), "contract not unpaused");
    }

    function test_pause_revertWhen_notPauser() public {
        vm.expectRevert(_formatAccessControlError(address(this), _PAUSER_ROLE));
        miniChef.pause();
    }

    function test_unpause_revertWhen_notAdmin() public {
        vm.startPrank(alice);
        vm.expectRevert(_formatAccessControlError(alice, miniChef.DEFAULT_ADMIN_ROLE()));
        miniChef.unpause();
    }

    function test_add() public {
        uint64 allocPoint = 1000;
        IERC20 newLpToken = IERC20(address(new ERC20Mock()));
        IMiniChefV3Rewarder newRewarder = IMiniChefV3Rewarder(address(0));

        uint256 initialPoolLength = miniChef.poolLength();
        miniChef.add(allocPoint, newLpToken, newRewarder);
        uint256 newPoolLength = miniChef.poolLength();

        assertEq(newPoolLength, initialPoolLength + 1, "Pool length did not increase by 1");
        assertEq(miniChef.getPoolInfo(newPoolLength - 1).allocPoint, allocPoint, "AllocPoint not set correctly");
    }

    function test_add_revertWhen_CallerIsNotAdmin() public {
        vm.expectRevert(_formatAccessControlError(bob, miniChef.DEFAULT_ADMIN_ROLE()));
        vm.startPrank(bob);
        miniChef.add(1000, lpToken, IMiniChefV3Rewarder(address(0)));
    }

    function test_add_revertWhen_LPTokenAlreadyAdded() public {
        miniChef.add(1000, lpToken, IMiniChefV3Rewarder(address(0)));
        vm.expectRevert(Errors.LPTokenAlreadyAdded.selector);
        miniChef.add(1000, lpToken, IMiniChefV3Rewarder(address(0)));
    }

    function test_add_revertWhen_LPTokenIsZero() public {
        vm.expectRevert(Errors.ZeroAddress.selector);
        miniChef.add(1000, IERC20(address(0)), IMiniChefV3Rewarder(address(0)));
    }

    function test_set() public {
        miniChef.add(1000, lpToken, IMiniChefV3Rewarder(address(0)));
        uint64 allocPoint = 500;
        IMiniChefV3Rewarder newRewarder = IMiniChefV3Rewarder(address(0));
        uint256 pid = miniChef.poolLength() - 1;

        miniChef.set(pid, allocPoint, lpToken, newRewarder, false);

        assertEq(miniChef.getPoolInfo(pid).allocPoint, allocPoint, "AllocPoint not updated correctly");
        assertEq(address(miniChef.rewarder(pid)), address(0), "Rewarder is overwritten");

        miniChef.set(pid, allocPoint, lpToken, newRewarder, true);
        assertEq(address(miniChef.rewarder(pid)), address(newRewarder), "Rewarder is not overwritten");
    }

    function test_set_revertWhen_CallerIsNotAdmin() public {
        miniChef.add(1000, lpToken, IMiniChefV3Rewarder(address(0)));
        uint256 pid = miniChef.poolLength() - 1;
        vm.expectRevert(_formatAccessControlError(bob, miniChef.DEFAULT_ADMIN_ROLE()));
        vm.startPrank(bob);
        miniChef.set(pid, 1000, lpToken, IMiniChefV3Rewarder(address(0)), false);
    }

    function test_set_revertWhen_LPTokenNotAdded() public {
        uint256 pid = miniChef.poolLength();
        IERC20 invalidLpToken = IERC20(address(0xdead));
        IMiniChefV3Rewarder dummyRewarder = IMiniChefV3Rewarder(address(0));
        uint64 allocPoint = 1000;

        vm.expectRevert(Errors.LPTokenNotAdded.selector);
        miniChef.set(pid, allocPoint, invalidLpToken, dummyRewarder, true);
    }

    function test_set_revertWhen_LPTokenDoesNotMatchPoolId() public {
        uint64 allocPoint = 1000;
        IERC20 lpToken1 = IERC20(address(new ERC20Mock()));
        IMiniChefV3Rewarder dummyRewarder = IMiniChefV3Rewarder(address(0));
        miniChef.add(allocPoint, lpToken1, dummyRewarder);

        IERC20 lpToken2 = IERC20(address(new ERC20Mock()));
        miniChef.add(allocPoint, lpToken2, dummyRewarder);

        // attempt to set with a different LP token than the one associated with the pool ID
        vm.expectRevert(Errors.LPTokenDoesNotMatchPoolId.selector);
        miniChef.set(0, allocPoint, lpToken2, dummyRewarder, true);
    }

    function testFuzz_setRewardPerSecond(uint256 rate) public {
        rate = bound(rate, 0, miniChef.MAX_REWARD_TOKEN_PER_SECOND());
        miniChef.setRewardPerSecond(rate);
        assertEq(miniChef.rewardPerSecond(), rate, "Reward per second not set correctly");
    }

    function testFuzz_setRewardPerSecond_revertWhen_CallerIsNotAdmin(uint256 rate) public {
        rate = bound(rate, 0, miniChef.MAX_REWARD_TOKEN_PER_SECOND());
        vm.expectRevert(_formatAccessControlError(bob, miniChef.DEFAULT_ADMIN_ROLE()));
        vm.startPrank(bob);
        miniChef.setRewardPerSecond(rate);
    }

    function testFuzz_setRewardPerSecond_revertWhen_RewardRateTooHigh(uint256 rate) public {
        rate = bound(rate, miniChef.MAX_REWARD_TOKEN_PER_SECOND() + 1, type(uint128).max);
        vm.expectRevert(Errors.RewardRateTooHigh.selector);
        miniChef.setRewardPerSecond(rate);
    }

    function testFuzz_commitReward(uint256 rewardCommitment) public {
        rewardToken.mint(address(this), rewardCommitment);
        rewardToken.approve(address(miniChef), rewardCommitment);
        miniChef.commitReward(rewardCommitment);
        assertEq(rewardToken.balanceOf(address(miniChef)), rewardCommitment, "Reward commitment not set correctly");
    }

    function test_updatePool() public {
        miniChef.add(1000, lpToken, IMiniChefV3Rewarder(address(0)));
        uint256 pid = miniChef.poolLength() - 1;
        miniChef.updatePool(pid);
        assertEq(
            miniChef.getPoolInfo(pid).lastRewardTime, uint64(block.timestamp), "lastRewardTime not updated correctly"
        );
    }

    function test_deposit() public {
        miniChef.add(1000, lpToken, IMiniChefV3Rewarder(address(0)));
        uint256 pid = miniChef.poolLength() - 1;
        uint256 amount = 1e18;
        lpToken.mint(alice, amount);

        vm.startPrank(alice);
        lpToken.approve(address(miniChef), amount);
        uint256 initialUserAmount = miniChef.getUserInfo(pid, alice).amount;
        miniChef.deposit(pid, amount, alice);
        uint256 newUserAmount = miniChef.getUserInfo(pid, alice).amount;

        assertEq(newUserAmount, initialUserAmount + amount, "User amount not updated correctly");
    }

    function test_deposit_passWhen_RewarderIsNotZero() public {
        IMiniChefV3Rewarder rewarder = IMiniChefV3Rewarder(address(0xbeef));
        miniChef.add(1000, lpToken, rewarder);
        uint256 pid = miniChef.poolLength() - 1;
        uint256 amount = 1e18;
        lpToken.mint(alice, amount);

        vm.startPrank(alice);
        lpToken.approve(address(miniChef), amount);
        vm.mockCall(address(rewarder), abi.encodeWithSelector(rewarder.onReward.selector), "");
        vm.expectCall(
            address(rewarder), abi.encodeWithSelector(rewarder.onReward.selector, pid, alice, alice, 0, amount)
        );
        miniChef.deposit(pid, amount, alice);
    }

<<<<<<< HEAD
    function test_deposit_revertWhen_Paused() public {
        miniChef.add(1000, lpToken, IMiniChefV3Rewarder(address(0)));
        uint256 pid = miniChef.poolLength() - 1;
        vm.prank(pauser);
        miniChef.pause();
        uint256 amount = 1e18;
        lpToken.mint(alice, amount);
        vm.expectRevert("Pausable: paused");
        miniChef.deposit(pid, amount, alice);
=======
    function test_deposit_revertWhen_ZeroAmount() public {
        miniChef.add(1000, lpToken, IMiniChefV3Rewarder(address(0)));
        uint256 pid = miniChef.poolLength() - 1;
        vm.expectRevert(Errors.ZeroAmount.selector);
        miniChef.deposit(pid, 0, alice);
>>>>>>> 31d135e7
    }

    function test_withdraw() public {
        miniChef.add(1000, lpToken, IMiniChefV3Rewarder(address(0)));
        uint256 pid = miniChef.poolLength() - 1;
        uint256 amount = 1e18;
        lpToken.mint(alice, amount);
        vm.startPrank(alice);
        lpToken.approve(address(miniChef), amount);
        miniChef.deposit(pid, amount, alice);

        uint256 initialUserAmount = miniChef.getUserInfo(pid, alice).amount;
        miniChef.withdraw(pid, amount, alice);
        uint256 newUserAmount = miniChef.getUserInfo(pid, alice).amount;

        assertEq(newUserAmount, initialUserAmount - amount, "User amount not updated correctly after withdrawal");
    }

    function test_withdraw_passWhen_RewarderIsNotZero() public {
        IMiniChefV3Rewarder rewarder = IMiniChefV3Rewarder(address(0xbeef));
        vm.mockCall(address(rewarder), abi.encodeWithSelector(rewarder.onReward.selector), "");

        miniChef.add(1000, lpToken, rewarder);
        uint256 pid = miniChef.poolLength() - 1;
        uint256 amount = 1e18;
        lpToken.mint(alice, amount);
        vm.startPrank(alice);
        lpToken.approve(address(miniChef), amount);
        miniChef.deposit(pid, amount, alice);
        vm.expectCall(address(rewarder), abi.encodeWithSelector(rewarder.onReward.selector, pid, alice, alice, 0, 0));
        miniChef.withdraw(pid, amount, alice);
    }

    function test_withdraw_revertWhen_ZeroAmount() public {
        miniChef.add(1000, lpToken, IMiniChefV3Rewarder(address(0)));
        uint256 pid = miniChef.poolLength() - 1;
        uint256 amount = 1e18;
        lpToken.mint(alice, amount);
        vm.startPrank(alice);
        lpToken.approve(address(miniChef), amount);
        miniChef.deposit(pid, amount, alice);
        vm.expectRevert(Errors.ZeroAmount.selector);
        miniChef.withdraw(pid, 0, alice);
    }

    function test_emergencyWithdraw() public {
        miniChef.add(1000, lpToken, IMiniChefV3Rewarder(address(0)));
        uint256 pid = miniChef.poolLength() - 1;
        uint256 amount = 1e18;
        lpToken.mint(alice, amount);
        vm.startPrank(alice);
        lpToken.approve(address(miniChef), amount);
        miniChef.deposit(pid, amount, alice);
        assertEq(lpToken.balanceOf(alice), 0, "LP tokens not transferred to contract");
        uint256 initialUserAmount = miniChef.getUserInfo(pid, alice).amount;
        assertEq(initialUserAmount, amount, "User amount not set correctly");
        miniChef.emergencyWithdraw(pid, alice);
        uint256 newUserAmount = miniChef.getUserInfo(pid, alice).amount;

        assertEq(newUserAmount, 0, "User amount not set to 0 after emergency withdrawal");
        assertEq(lpToken.balanceOf(alice), amount, "LP tokens not returned to user after emergency withdrawal");
    }

    function test_emergencyWithdraw_passWhen_RewarderIsNotZero() public {
        IMiniChefV3Rewarder rewarder = IMiniChefV3Rewarder(address(0xbeef));
        vm.mockCall(address(rewarder), abi.encodeWithSelector(rewarder.onReward.selector), "");

        miniChef.add(1000, lpToken, rewarder);
        uint256 pid = miniChef.poolLength() - 1;
        uint256 amount = 1e18;
        lpToken.mint(alice, amount);
        vm.startPrank(alice);
        lpToken.approve(address(miniChef), amount);
        miniChef.deposit(pid, amount, alice);
        vm.expectCall(address(rewarder), abi.encodeWithSelector(rewarder.onReward.selector, pid, alice, alice, 0, 0));
        miniChef.emergencyWithdraw(pid, alice);
    }

    function test_harvest() public {
        miniChef.setRewardPerSecond(1e15);
        miniChef.add(1000, lpToken, IMiniChefV3Rewarder(address(0)));
        uint256 rewardCommitment = 10e25;
        rewardToken.mint(address(this), rewardCommitment);
        rewardToken.approve(address(miniChef), rewardCommitment);
        miniChef.commitReward(rewardCommitment);
        uint256 pid = miniChef.poolLength() - 1;
        uint256 amount = 1e18;
        lpToken.mint(alice, amount);

        vm.startPrank(alice);
        lpToken.approve(address(miniChef), amount);
        miniChef.deposit(pid, amount, alice);

        // Fast forward to accrue rewards
        vm.warp(block.timestamp + 1 days);

        uint256 initialRewardBalance = rewardToken.balanceOf(alice);
        uint256 pendingReward = miniChef.pendingReward(pid, alice);
        uint256 expectedTotalReward = miniChef.rewardPerSecond() * 1 days;
        assertEq(pendingReward, expectedTotalReward, "Pending rewards not accrued correctly");

        miniChef.harvest(pid, alice);
        uint256 newRewardBalance = rewardToken.balanceOf(alice);

        assertGt(newRewardBalance, initialRewardBalance, "Rewards not harvested correctly");
        assertEq(newRewardBalance - initialRewardBalance, expectedTotalReward, "Rewards not accrued correctly");
        assertEq(miniChef.pendingReward(pid, alice), 0, "Pending rewards not set to 0 after harvest");
    }

    function test_harvest_passWhen_UnpaidRewards() public {
        miniChef.setRewardPerSecond(1e15);
        miniChef.add(1000, lpToken, IMiniChefV3Rewarder(address(0)));
        uint256 rewardCommitment = 1e18; // Small reward commitment
        rewardToken.mint(address(this), rewardCommitment);
        rewardToken.approve(address(miniChef), rewardCommitment);
        miniChef.commitReward(rewardCommitment);
        uint256 pid = miniChef.poolLength() - 1;
        uint256 amount = 1e18;
        lpToken.mint(alice, amount);

        vm.startPrank(alice);
        lpToken.approve(address(miniChef), amount);
        miniChef.deposit(pid, amount, alice);

        vm.warp(block.timestamp + 1 days);
        uint256 initialRewardBalance = rewardToken.balanceOf(alice);
        miniChef.harvest(pid, alice);
        uint256 newRewardBalance = rewardToken.balanceOf(alice);

        uint256 expectedTotalReward = miniChef.rewardPerSecond() * 1 days;

        assertGt(newRewardBalance, initialRewardBalance, "Rewards not harvested correctly");
        assertEq(newRewardBalance - initialRewardBalance, rewardCommitment, "Could not harvest partial rewards");
        assertGt(miniChef.pendingReward(pid, alice), 0, "Pending rewards does not include unpaid rewards");
        assertEq(
            miniChef.pendingReward(pid, alice),
            expectedTotalReward - rewardCommitment,
            "Pending rewards does not include unpaid rewards"
        );
        assertEq(
            miniChef.getUserInfo(pid, alice).unpaidRewards,
            expectedTotalReward - rewardCommitment,
            "Unpaid rewards not updated correctly"
        );

        vm.stopPrank();
        rewardToken.mint(address(this), expectedTotalReward);
        rewardToken.approve(address(miniChef), expectedTotalReward);
        miniChef.commitReward(expectedTotalReward);

        vm.startPrank(alice);
        miniChef.harvest(pid, alice);
        newRewardBalance = rewardToken.balanceOf(alice);
        assertEq(newRewardBalance - initialRewardBalance, expectedTotalReward, "Rewards not harvested correctly");
        assertEq(miniChef.pendingReward(pid, alice), 0, "Pending rewards not set to 0 after harvest");
        assertEq(miniChef.getUserInfo(pid, alice).unpaidRewards, 0, "Unpaid rewards not set to 0 after harvest");
    }

    function test_harvest_passWhen_RewarderIsNotZero() public {
        IMiniChefV3Rewarder rewarder = IMiniChefV3Rewarder(address(0xbeef));
        vm.mockCall(address(rewarder), abi.encodeWithSelector(rewarder.onReward.selector), "");
        miniChef.add(1000, lpToken, rewarder);
        miniChef.setRewardPerSecond(1e15);
        uint256 rewardCommitment = 1e24;
        rewardToken.mint(address(this), rewardCommitment);
        rewardToken.approve(address(miniChef), rewardCommitment);
        miniChef.commitReward(rewardCommitment);
        uint256 pid = miniChef.poolLength() - 1;
        uint256 amount = 1e18;
        lpToken.mint(alice, amount);
        vm.startPrank(alice);
        lpToken.approve(address(miniChef), amount);
        miniChef.deposit(pid, amount, alice);

        // Fast forward to accrue rewards
        vm.warp(block.timestamp + 1 days);
        uint256 expectedTotalReward = miniChef.rewardPerSecond() * 1 days;

        vm.expectCall(
            address(rewarder),
            abi.encodeWithSelector(rewarder.onReward.selector, pid, alice, alice, expectedTotalReward, amount)
        );
        miniChef.harvest(pid, alice);
    }

    function test_rescue() public {
        miniChef.setRewardPerSecond(1e15);
        miniChef.add(1000, lpToken, IMiniChefV3Rewarder(address(0)));
        uint256 rewardCommitment = 10e18;
        rewardToken.mint(address(this), rewardCommitment);
        rewardToken.approve(address(miniChef), rewardCommitment);
        miniChef.commitReward(rewardCommitment);

        lpToken.mint(address(miniChef), 1e18);
        assertEq(lpToken.balanceOf(address(this)), 0, "LP tokens not rescued correctly");
        miniChef.rescue(lpToken, address(this), 1e18);
        assertEq(lpToken.balanceOf(address(this)), 1e18, "LP tokens not rescued correctly");
    }

    function testFuzz_rescue_revertWhen_CallerIsNotAdmin(IERC20 token, address to, uint256 amount) public {
        vm.expectRevert(_formatAccessControlError(bob, miniChef.DEFAULT_ADMIN_ROLE()));
        vm.startPrank(bob);
        miniChef.rescue(token, to, amount);
    }

    function testFuzz_rescue_passWhen_RescueLPToken(uint256 userDepositAmount, uint256 rescueAmount) public {
        userDepositAmount = bound(userDepositAmount, 1, type(uint256).max - 1);
        rescueAmount = bound(rescueAmount, 1, type(uint256).max - userDepositAmount);
        miniChef.add(1000, lpToken, IMiniChefV3Rewarder(address(0)));

        lpToken.mint(alice, userDepositAmount);
        vm.startPrank(alice);
        lpToken.approve(address(miniChef), userDepositAmount);
        miniChef.deposit(0, userDepositAmount, alice);
        vm.stopPrank();

        lpToken.mint(address(miniChef), rescueAmount);
        miniChef.rescue(lpToken, address(this), rescueAmount);
        assertEq(lpToken.balanceOf(address(this)), rescueAmount, "LP tokens not rescued correctly");
        assertEq(lpToken.balanceOf(address(miniChef)), userDepositAmount, "User deposit was affected");
    }

    function testFuzz_rescue_revertWhen_InsufficientBalance_RewardToken(
        uint256 rewardCommitment,
        uint256 rescueAmount
    )
        public
    {
        rewardCommitment = bound(rewardCommitment, 1, type(uint128).max - 1);
        rescueAmount = bound(rescueAmount, 1, type(uint256).max - rewardCommitment - 1);
        miniChef.setRewardPerSecond(1e15);
        miniChef.add(1000, lpToken, IMiniChefV3Rewarder(address(0)));
        rewardToken.mint(address(this), rewardCommitment);
        rewardToken.approve(address(miniChef), rewardCommitment);
        miniChef.commitReward(rewardCommitment);

        rewardToken.mint(address(miniChef), rescueAmount);
        vm.expectRevert(Errors.InsufficientBalance.selector);
        miniChef.rescue(rewardToken, address(this), rescueAmount + 1);
    }

    function testFuzz_rescue_revertWhen_InsufficientBalance_RewardTokenIsLPToken(
        uint256 rewardCommitment,
        uint256 userDepositAmount,
        uint256 rescueAmount
    )
        public
    {
        rewardCommitment = bound(rewardCommitment, 1, type(uint128).max);
        userDepositAmount = bound(userDepositAmount, 1, type(uint128).max);
        rescueAmount = bound(rescueAmount, 1, type(uint256).max - rewardCommitment - rewardCommitment - 1);
        miniChef.setRewardPerSecond(1e15);
        miniChef.add(1000, lpToken, IMiniChefV3Rewarder(address(0)));
        rewardToken.mint(address(this), rewardCommitment);
        rewardToken.approve(address(miniChef), rewardCommitment);
        miniChef.commitReward(rewardCommitment);

        lpToken.mint(alice, userDepositAmount);
        vm.startPrank(alice);
        lpToken.approve(address(miniChef), userDepositAmount);
        miniChef.deposit(0, userDepositAmount, alice);
        vm.stopPrank();

        rewardToken.mint(address(miniChef), rescueAmount);
        vm.expectRevert(Errors.InsufficientBalance.selector);
        miniChef.rescue(rewardToken, address(this), rescueAmount + 1);
    }

    function test_rescue_revertWhen_InsufficientBalance() public {
        miniChef.setRewardPerSecond(1e15);
        miniChef.add(1000, lpToken, IMiniChefV3Rewarder(address(0)));
        uint256 rewardCommitment = 10e18;
        rewardToken.mint(address(this), rewardCommitment);
        rewardToken.approve(address(miniChef), rewardCommitment);
        miniChef.commitReward(rewardCommitment);

        rewardToken.mint(address(miniChef), 1e18);
        vm.expectRevert(Errors.InsufficientBalance.selector);
        miniChef.rescue(rewardToken, address(this), 2e18);
    }

    function test_rescue_passWhen_RandomToken() public {
        ERC20Mock randomToken = new ERC20Mock();
        randomToken.mint(address(miniChef), 1e18);
        miniChef.rescue(IERC20(randomToken), address(this), 1e18);
        assertEq(randomToken.balanceOf(address(this)), 1e18, "Random token not rescued correctly");
        assertEq(randomToken.balanceOf(address(miniChef)), 0, "Random token not transferred correctly");
    }
}<|MERGE_RESOLUTION|>--- conflicted
+++ resolved
@@ -236,7 +236,6 @@
         miniChef.deposit(pid, amount, alice);
     }
 
-<<<<<<< HEAD
     function test_deposit_revertWhen_Paused() public {
         miniChef.add(1000, lpToken, IMiniChefV3Rewarder(address(0)));
         uint256 pid = miniChef.poolLength() - 1;
@@ -246,13 +245,12 @@
         lpToken.mint(alice, amount);
         vm.expectRevert("Pausable: paused");
         miniChef.deposit(pid, amount, alice);
-=======
+        
     function test_deposit_revertWhen_ZeroAmount() public {
         miniChef.add(1000, lpToken, IMiniChefV3Rewarder(address(0)));
         uint256 pid = miniChef.poolLength() - 1;
         vm.expectRevert(Errors.ZeroAmount.selector);
         miniChef.deposit(pid, 0, alice);
->>>>>>> 31d135e7
     }
 
     function test_withdraw() public {
