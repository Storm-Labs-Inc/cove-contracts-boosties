// SPDX-License-Identifier: UNLICENSED
pragma solidity ^0.8.18;

import { BaseTest } from "test/utils/BaseTest.t.sol";
import { ERC20 } from "@openzeppelin/contracts/token/ERC20/ERC20.sol";
import { IERC20, SafeERC20 } from "@openzeppelin/contracts/token/ERC20/utils/SafeERC20.sol";
import { IVotingYFI } from "src/interfaces/deps/yearn/veYFI/IVotingYFI.sol";
import { YearnStakingDelegate } from "src/YearnStakingDelegate.sol";
import { Errors } from "src/libraries/Errors.sol";
import { IGauge } from "src/interfaces/deps/yearn/veYFI/IGauge.sol";
import { ERC20Mock } from "@openzeppelin/contracts/mocks/ERC20Mock.sol";
import { ERC4626Mock } from "@openzeppelin/contracts/mocks/ERC4626Mock.sol";
import { MockGauge } from "test/mocks/MockGauge.sol";
import { MockGaugeRewardReceiver } from "test/mocks/MockGaugeRewardReceiver.sol";
import { MockStakingDelegateRewards } from "test/mocks/MockStakingDelegateRewards.sol";
import { MockVotingYFI } from "test/mocks/MockVotingYFI.sol";
import { MockRewardPool } from "test/mocks/MockRewardPool.sol";
import { MockTarget } from "test/mocks/MockTarget.sol";
import { IYearnStakingDelegate } from "src/interfaces/IYearnStakingDelegate.sol";

contract YearnStakingDelegate_Test is BaseTest {
    using SafeERC20 for IERC20;

    YearnStakingDelegate public yearnStakingDelegate;
    address public testGauge;
    address public testVault;
    address public baseAsset;
    address public stakingDelegateRewards;
    address public swapAndLock;
    address public dYfi;
    address public yfi;
    address public veYfi;
    address public yfiRewardPool;
    address public dYfiRewardPool;
    address public mockTarget;

    // Airdrop amounts
    uint256 public constant ALICE_YFI = 50_000e18;
    uint256 public constant DYFI_REWARD_AMOUNT = 10e18;
    uint256 public constant YFI_REWARD_AMOUNT = 5e18;
    uint256 public constant YFI_MAX_SUPPLY = 36_666e18;

    // Addresses
    address public admin;
    address public alice;
    address public manager;
    address public pauser;
    address public treasury;

    // Roles
    bytes32 public constant TIMELOCK_ROLE = keccak256("TIMELOCK_ROLE");

    event LockYfi(address indexed sender, uint256 amount);
    event GaugeRewardsSet(address indexed gauge, address stakingRewardsContract, address receiver);
    event PerpetualLockSet(bool shouldLock);
    event GaugeRewardSplitSet(address indexed gauge, IYearnStakingDelegate.RewardSplit split);
    event SwapAndLockSet(address swapAndLockContract);
    event TreasurySet(address newTreasury);
    event Deposit(address indexed sender, address indexed gauge, uint256 amount);
    event Withdraw(address indexed sender, address indexed gauge, uint256 amount);

    function setUp() public override {
        super.setUp();
        admin = createUser("admin");
        // create alice who will be lock YFI via the yearnStakingDelegate
        alice = createUser("alice");
        // create manager of the yearnStakingDelegate
        manager = createUser("manager");
        // create pauser of the yearnStakingDelegate
        pauser = createUser("pauser");
        // create an address that will act as a treasury
        treasury = createUser("treasury");

        // Deploy base asset
        baseAsset = address(new ERC20Mock());
        // Deploy vault
        testVault = address(new ERC4626Mock(baseAsset));
        // Deploy gauge
        testGauge = address(new MockGauge(testVault));
        // Deploy YFI related tokens
        dYfi = MAINNET_DYFI;
        vm.etch(dYfi, address(new ERC20Mock()).code);
        yfi = MAINNET_YFI;
        vm.etch(yfi, address(new ERC20Mock()).code);
        veYfi = MAINNET_VE_YFI;
        vm.etch(veYfi, address(new MockVotingYFI(yfi)).code);
        yfiRewardPool = MAINNET_YFI_REWARD_POOL;
        vm.etch(yfiRewardPool, address(new MockRewardPool(yfi)).code);
        dYfiRewardPool = MAINNET_DYFI_REWARD_POOL;
        vm.etch(dYfiRewardPool, address(new MockRewardPool(dYfi)).code);
        mockTarget = address(new MockTarget());

        address receiver = address(new MockGaugeRewardReceiver());
        yearnStakingDelegate = new YearnStakingDelegate(receiver, treasury, admin, manager, pauser);
        stakingDelegateRewards = address(new MockStakingDelegateRewards(dYfi));
        swapAndLock = createUser("swapAndLock");

        // Setup approvals for YFI spending
        vm.startPrank(alice);
        IERC20(yfi).approve(address(yearnStakingDelegate), type(uint256).max);
        vm.stopPrank();
    }

    // Need a special function to airdrop to the gauge since it relies on totalSupply for calculation
    function _airdropGaugeTokens(address user, uint256 amount) internal {
        airdrop(ERC20(testVault), user, amount);
        vm.startPrank(user);
        IERC20(testVault).approve(address(testGauge), amount);
        IGauge(testGauge).deposit(amount, user);
        vm.stopPrank();
    }

    function _setGaugeRewards() internal {
        vm.prank(admin);
        yearnStakingDelegate.addGaugeRewards(testGauge, stakingDelegateRewards);
    }

    function _setSwapAndLock() internal {
        vm.expectEmit();
        emit SwapAndLockSet(swapAndLock);
        vm.prank(admin);
        yearnStakingDelegate.setSwapAndLock(swapAndLock);
    }

    function _setGaugeRewardSplit(address gauge, uint80 treasurySplit, uint80 userSplit, uint80 lockSplit) internal {
        vm.prank(admin);
        yearnStakingDelegate.setGaugeRewardSplit(gauge, treasurySplit, userSplit, lockSplit);
    }

    function _lockYfiForYSD(address from, uint256 amount) internal {
        airdrop(ERC20(MAINNET_YFI), from, amount);
        vm.prank(from);
        yearnStakingDelegate.lockYfi(amount);
    }

    function _lockYfiForUser(address user, uint256 amount, uint256 duration) internal {
        airdrop(ERC20(MAINNET_YFI), user, amount);
        vm.startPrank(user);
        IERC20(MAINNET_YFI).approve(MAINNET_VE_YFI, amount);
        IVotingYFI(MAINNET_VE_YFI).modify_lock(amount, block.timestamp + duration, address(user));
        vm.stopPrank();
    }

    function _depositGaugeTokensToYSD(address from, uint256 amount) internal {
        _airdropGaugeTokens(from, amount);
        vm.startPrank(from);
        IERC20(testGauge).approve(address(yearnStakingDelegate), amount);
        vm.expectEmit();
        emit Deposit(from, testGauge, amount);
        yearnStakingDelegate.deposit(testGauge, amount);
        vm.stopPrank();
    }

    function testFuzz_constructor(address anyGauge) public {
        // Check for storage variables default values
        assertEq(yearnStakingDelegate.yfi(), MAINNET_YFI);
        assertEq(yearnStakingDelegate.dYfi(), MAINNET_DYFI);
        assertEq(yearnStakingDelegate.veYfi(), MAINNET_VE_YFI);
        assertTrue(yearnStakingDelegate.shouldPerpetuallyLock());
        (uint80 treasurySplit, uint80 userSplit, uint80 lockSplit) = yearnStakingDelegate.gaugeRewardSplit(anyGauge);
        assertEq(treasurySplit, 0);
        assertEq(userSplit, 0);
        assertEq(lockSplit, 0);
        // Check for roles
<<<<<<< HEAD
        assertTrue(yearnStakingDelegate.hasRole(keccak256("MANAGER_ROLE"), manager));
        assertFalse(yearnStakingDelegate.hasRole(keccak256("MANAGER_ROLE"), noManagerRole));
        assertTrue(yearnStakingDelegate.hasRole(yearnStakingDelegate.DEFAULT_ADMIN_ROLE(), admin));
        assertFalse(yearnStakingDelegate.hasRole(yearnStakingDelegate.DEFAULT_ADMIN_ROLE(), noAdminRole));
        assertTrue(yearnStakingDelegate.hasRole(TIMELOCK_ROLE, admin));
        assertFalse(yearnStakingDelegate.hasRole(TIMELOCK_ROLE, noAdminRole));
=======
        assertTrue(yearnStakingDelegate.hasRole(_MANAGER_ROLE, manager));
        assertTrue(yearnStakingDelegate.hasRole(yearnStakingDelegate.DEFAULT_ADMIN_ROLE(), admin));
        assertTrue(yearnStakingDelegate.hasRole(_PAUSER_ROLE, pauser));
>>>>>>> cf57d0bf
        // Check for approvals
        assertEq(IERC20(MAINNET_YFI).allowance(address(yearnStakingDelegate), MAINNET_VE_YFI), type(uint256).max);
    }

    function test_unPause() public {
        vm.prank(pauser);
        yearnStakingDelegate.pause();
        assertTrue(yearnStakingDelegate.paused(), "contract not paused");
        vm.prank(admin);
        yearnStakingDelegate.unpause();
        assertFalse(yearnStakingDelegate.paused(), "contract not unpaused");
    }

    function test_pause_revertWhen_notPauser() public {
        vm.prank(alice);
        vm.expectRevert(abi.encodeWithSelector(Errors.Unauthorized.selector));
        yearnStakingDelegate.pause();
    }

    function test_unpause_revertWhen_notAdmin() public {
        vm.expectRevert(_formatAccessControlError(address(this), yearnStakingDelegate.DEFAULT_ADMIN_ROLE()));
        yearnStakingDelegate.unpause();
    }

    function test_lockYFI() public {
        vm.expectEmit();
        emit LockYfi(alice, 1e18);
        _lockYfiForYSD(alice, 1e18);
    }

    function test_lockYFI_revertWhen_WithZeroAmount() public {
        uint256 lockAmount = 0;
        vm.expectRevert(abi.encodeWithSelector(Errors.ZeroAmount.selector));
        vm.prank(alice);
        yearnStakingDelegate.lockYfi(lockAmount);
    }

    function test_lockYFI_revertWhen_PerpetualLockDisabled() public {
        vm.prank(admin);
        yearnStakingDelegate.setPerpetualLock(false);
        uint256 lockAmount = 1e18;
        airdrop(ERC20(MAINNET_YFI), alice, lockAmount);
        vm.prank(alice);
        vm.expectRevert(abi.encodeWithSelector(Errors.PerpetualLockDisabled.selector));
        yearnStakingDelegate.lockYfi(lockAmount);
    }

    function test_lockYfi_revertWhen_Paused() public {
        vm.prank(admin);
        yearnStakingDelegate.pause();
        assertTrue(yearnStakingDelegate.paused());
        vm.expectRevert("Pausable: paused");
        yearnStakingDelegate.lockYfi(1e18);
    }

    function test_setPerpetualLock() public {
        vm.expectEmit();
        emit PerpetualLockSet(false);
        vm.prank(admin);
        yearnStakingDelegate.setPerpetualLock(false);
        assertTrue(!yearnStakingDelegate.shouldPerpetuallyLock());

        vm.expectEmit();
        emit PerpetualLockSet(true);
        vm.prank(admin);
        yearnStakingDelegate.setPerpetualLock(true);
        assertTrue(yearnStakingDelegate.shouldPerpetuallyLock());
    }

    function test_earlyUnlock() public {
        _lockYfiForYSD(alice, 1e18);

        vm.startPrank(admin);
        yearnStakingDelegate.setPerpetualLock(false);
        yearnStakingDelegate.earlyUnlock();
        vm.stopPrank();

        assertEq(IERC20(yfi).balanceOf(address(veYfi)), 0, "early unlock failed");
        assertEq(IERC20(yfi).balanceOf(address(yearnStakingDelegate)), 0, "early unlock failed");
        assertEq(IERC20(yfi).balanceOf(treasury), 1e18, "early unlock failed");
    }

    function testFuzz_earlyUnlock(uint256 lockAmount) public {
        vm.assume(lockAmount > 0);
        _lockYfiForYSD(alice, lockAmount);

        vm.startPrank(admin);
        yearnStakingDelegate.setPerpetualLock(false);
        yearnStakingDelegate.earlyUnlock();
        vm.stopPrank();

        assertEq(IERC20(yfi).balanceOf(address(veYfi)), 0, "early unlock failed");
        assertEq(IERC20(yfi).balanceOf(address(yearnStakingDelegate)), 0, "early unlock failed");
        assertEq(IERC20(yfi).balanceOf(treasury), lockAmount, "early unlock failed");
    }

    function test_earlyUnlock_revertWhen_PerpeutalLockEnabled() public {
        _lockYfiForYSD(alice, 1e18);

        vm.startPrank(admin);
        vm.expectRevert(abi.encodeWithSelector(Errors.PerpetualLockEnabled.selector));
        yearnStakingDelegate.earlyUnlock();
    }

    function testFuzz_deposit(uint256 amount) public {
        vm.assume(amount > 0);
        _setGaugeRewards();
        _depositGaugeTokensToYSD(alice, amount);

        // Check the yearn staking delegate has received the gauge tokens
        assertEq(yearnStakingDelegate.balanceOf(alice, testGauge), amount, "deposit failed");
        assertEq(IERC20(testGauge).balanceOf(address(yearnStakingDelegate)), amount, "deposit failed");
        assertEq(IERC20(testGauge).balanceOf(alice), 0, "deposit failed");
    }

    function testFuzz_deposit_revertWhen_GaugeRewardsNotYetAdded(uint256 amount) public {
        vm.assume(amount > 0);

        address newGaugeToken = address(new ERC20Mock());
        airdrop(IERC20(newGaugeToken), alice, amount);

        vm.startPrank(alice);
        IERC20(newGaugeToken).approve(address(yearnStakingDelegate), amount);
        vm.expectRevert(abi.encodeWithSelector(Errors.GaugeRewardsNotYetAdded.selector));
        yearnStakingDelegate.deposit(newGaugeToken, amount);
        vm.stopPrank();
    }

    function test_deposit_revertWhen_ZeroAmount() public {
        vm.prank(alice);
        vm.expectRevert(abi.encodeWithSelector(Errors.ZeroAmount.selector));
        yearnStakingDelegate.deposit(testGauge, 0);
    }

    function test_deposit_revertWhen_Paused() public {
        vm.prank(pauser);
        yearnStakingDelegate.pause();
        assertTrue(yearnStakingDelegate.paused());
        vm.expectRevert("Pausable: paused");
        yearnStakingDelegate.deposit(testGauge, 1e18);
    }

    function testFuzz_deposit_passWhen_unpaused(uint256 amount) public {
        vm.assume(amount > 0);

        vm.prank(pauser);
        yearnStakingDelegate.pause();
        assertTrue(yearnStakingDelegate.paused());
        vm.prank(admin);
        yearnStakingDelegate.unpause();
        assertTrue(!yearnStakingDelegate.paused());
        _setGaugeRewards();
        _depositGaugeTokensToYSD(alice, amount);
        assertEq(IERC20(testGauge).balanceOf(address(yearnStakingDelegate)), amount, "deposit failed");
    }

    function testFuzz_withdraw(uint256 amount) public {
        vm.assume(amount > 0);
        _setGaugeRewards();
        _depositGaugeTokensToYSD(alice, amount);

        // Start withdraw process
        vm.startPrank(alice);
        vm.expectEmit();
        emit Withdraw(alice, testGauge, amount);
        yearnStakingDelegate.withdraw(testGauge, amount);
        vm.stopPrank();

        // Check the yearn staking delegate has released the gauge tokens
        assertEq(IERC20(testGauge).balanceOf(address(yearnStakingDelegate)), 0, "withdraw failed");
        // Check the accounting is correct
        assertEq(yearnStakingDelegate.balanceOf(alice, testGauge), 0, "withdraw failed");
        // Check that wrappedStrategy has received the vault tokens
        assertEq(IERC20(testGauge).balanceOf(alice), amount, "withdraw failed");
    }

    function test_withdraw_revertWhen_ZeroAmount() public {
        vm.prank(alice);
        vm.expectRevert(abi.encodeWithSelector(Errors.ZeroAmount.selector));
        yearnStakingDelegate.withdraw(testGauge, 0);
    }

    function testFuzz_withdraw_passWhen_Paused(uint256 amount) public {
        vm.assume(amount > 0);
        _setGaugeRewards();
        _depositGaugeTokensToYSD(alice, amount);
        vm.prank(pauser);
        yearnStakingDelegate.pause();

        // Start withdraw process
        vm.startPrank(alice);
        vm.expectEmit();
        emit Withdraw(alice, testGauge, amount);
        yearnStakingDelegate.withdraw(testGauge, amount);
        vm.stopPrank();

        // Check the yearn staking delegate has released the gauge tokens
        assertEq(IERC20(testGauge).balanceOf(address(yearnStakingDelegate)), 0, "withdraw failed");
        // Check the accounting is correct
        assertEq(yearnStakingDelegate.balanceOf(alice, testGauge), 0, "withdraw failed");
        // Check that wrappedStrategy has received the vault tokens
        assertEq(IERC20(testGauge).balanceOf(alice), amount, "withdraw failed");
    }

    function test_harvest_revertWhen_SwapAndLockNotSet() public {
        _setGaugeRewards();
        vm.expectRevert(abi.encodeWithSelector(Errors.SwapAndLockNotSet.selector));
        yearnStakingDelegate.harvest(testGauge);
    }

    function test_harvest_revertWhen_GaugeRewardsNotYetAdded() public {
        _setSwapAndLock();
        vm.expectRevert(abi.encodeWithSelector(Errors.GaugeRewardsNotYetAdded.selector));
        yearnStakingDelegate.harvest(testGauge);
    }

    function test_claimBoostRewards() public {
        airdrop(IERC20(dYfi), dYfiRewardPool, DYFI_REWARD_AMOUNT);
        // YSD claims the dYFI rewards Alice was penalized for
        yearnStakingDelegate.claimBoostRewards();
        assertEq(IERC20(dYfi).balanceOf(treasury), DYFI_REWARD_AMOUNT, "claimBoostRewards failed");
    }

    function test_claimExitRewards() public {
        airdrop(IERC20(yfi), yfiRewardPool, YFI_REWARD_AMOUNT);
        // YSD claims the dYFI rewards Alice was penalized for
        yearnStakingDelegate.claimExitRewards();
        assertEq(IERC20(yfi).balanceOf(treasury), YFI_REWARD_AMOUNT, "claimExitRewards failed");
    }

    function testFuzz_setTreasury(address newTreasury) public {
        vm.assume(newTreasury != address(0));
        vm.expectEmit();
        emit TreasurySet(newTreasury);
        vm.prank(admin);
        yearnStakingDelegate.setTreasury(newTreasury);
        assertEq(yearnStakingDelegate.treasury(), newTreasury, "setTreasury failed");
    }

    function test_setTreasury_revertWhen_ZeroAddress() public {
        vm.startPrank(admin);
        vm.expectRevert(abi.encodeWithSelector(Errors.ZeroAddress.selector));
        yearnStakingDelegate.setTreasury(address(0));
        vm.stopPrank();
    }

    function testFuzz_setSwapAndLock(address newSwapAndLock) public {
        vm.assume(newSwapAndLock != address(0));
        vm.prank(admin);
        yearnStakingDelegate.setSwapAndLock(newSwapAndLock);
        assertEq(yearnStakingDelegate.swapAndLock(), newSwapAndLock, "setSwapAndLock failed");
    }

    function test_setSwapAndLock_revertWhen_ZeroAddress() public {
        vm.startPrank(admin);
        vm.expectRevert(abi.encodeWithSelector(Errors.ZeroAddress.selector));
        yearnStakingDelegate.setSwapAndLock(address(0));
        vm.stopPrank();
    }

    function testFuzz_setGaugeRewardSplit(uint80 a, uint80 b) public {
        // Workaround for vm.assume max tries
        vm.assume(uint256(a) + b <= 1e18);
        uint80 c = 1e18 - a - b;
        vm.expectEmit();
        emit GaugeRewardSplitSet(testGauge, IYearnStakingDelegate.RewardSplit(a, b, c));
        vm.prank(admin);
        yearnStakingDelegate.setGaugeRewardSplit(testGauge, a, b, c);
        (uint80 treasurySplit, uint80 userSplit, uint80 lockSplit) = yearnStakingDelegate.gaugeRewardSplit(testGauge);
        assertEq(treasurySplit, a, "setGaugeRewardSplit failed, treasury split is incorrect");
        assertEq(userSplit, b, "setGaugeRewardSplit failed, user split is incorrect");
        assertEq(lockSplit, c, "setGaugeRewardSplit failed, lock split is incorrect");
    }

    function testFuzz_setGaugeRewardSplit_revertWhen_InvalidRewardSplit(uint80 a, uint80 b, uint80 c) public {
        vm.assume(uint256(a) + b + c != 1e18);
        vm.startPrank(admin);
        vm.expectRevert(abi.encodeWithSelector(Errors.InvalidRewardSplit.selector));
        yearnStakingDelegate.setGaugeRewardSplit(testGauge, a, b, c);
        vm.stopPrank();
    }

    function test_addGaugeRewards() public {
        _setGaugeRewards();
        assertEq(yearnStakingDelegate.gaugeStakingRewards(testGauge), stakingDelegateRewards, "addGaugeRewards failed");
    }

    function test_addGaugeRewards_revertWhen_GaugeZeroAddress() public {
        vm.expectRevert(abi.encodeWithSelector(Errors.ZeroAddress.selector));
        vm.prank(admin);
        yearnStakingDelegate.addGaugeRewards(address(0), stakingDelegateRewards);
    }

    function test_addGaugeRewards_revertWhen_StakingDelegateRewardsZeroAddress() public {
        vm.expectRevert(abi.encodeWithSelector(Errors.ZeroAddress.selector));
        vm.prank(admin);
        yearnStakingDelegate.addGaugeRewards(testGauge, address(0));
    }

    function test_addGaugeRewards_revertWhen_GaugeRewardsAlreadyAdded() public {
        _setGaugeRewards();
        vm.expectRevert(abi.encodeWithSelector(Errors.GaugeRewardsAlreadyAdded.selector));
        vm.prank(admin);
        yearnStakingDelegate.addGaugeRewards(testGauge, stakingDelegateRewards);
    }

    function test_updateGaugeRewards() public {
        _setGaugeRewards();
        address newStakingDelegateRewards = address(new MockStakingDelegateRewards(dYfi));
        vm.prank(admin);
        yearnStakingDelegate.updateGaugeRewards(testGauge, newStakingDelegateRewards);
        assertEq(
            yearnStakingDelegate.gaugeStakingRewards(testGauge), newStakingDelegateRewards, "updateGaugeRewards failed"
        );
    }

    function test_updateGaugeRewards_revertWhen_GaugeZeroAddress() public {
        vm.expectRevert(abi.encodeWithSelector(Errors.ZeroAddress.selector));
        vm.prank(admin);
        yearnStakingDelegate.updateGaugeRewards(address(0), stakingDelegateRewards);
    }

    function test_updateGaugeRewards_revertWhen_StakingDelegateRewardsZeroAddress() public {
        vm.expectRevert(abi.encodeWithSelector(Errors.ZeroAddress.selector));
        vm.prank(admin);
        yearnStakingDelegate.updateGaugeRewards(testGauge, address(0));
    }

    function test_updateGaugeRewards_revertWhen_GaugeRewardsNotYetAdded() public {
        vm.expectRevert(abi.encodeWithSelector(Errors.GaugeRewardsNotYetAdded.selector));
        vm.prank(admin);
        yearnStakingDelegate.updateGaugeRewards(testGauge, stakingDelegateRewards);
    }

    function test_updateGaugeRewards_revertWhen_GaugeRewardsAlreadyAdded() public {
        _setGaugeRewards();
        vm.expectRevert(abi.encodeWithSelector(Errors.GaugeRewardsAlreadyAdded.selector));
        vm.prank(admin);
        yearnStakingDelegate.updateGaugeRewards(testGauge, stakingDelegateRewards);
    }

    function test_execute() public {
        vm.prank(admin);
        bytes memory data = abi.encodeWithSelector(IERC20.transfer.selector, address(treasury), 100e18);
        yearnStakingDelegate.execute{ value: 1 ether }(mockTarget, data, 1 ether);
        assertEq(MockTarget(payable(mockTarget)).value(), 1 ether, "execute failed");
        assertEq(MockTarget(payable(mockTarget)).data(), data, "execute failed");
    }

    function test_execute_passWhen_ZeroValue() public {
        bytes memory data = abi.encodeWithSelector(IERC20.transfer.selector, address(treasury), 100e18);
        vm.prank(admin);
        yearnStakingDelegate.execute{ value: 0 }(mockTarget, data, 0);
        assertEq(MockTarget(payable(mockTarget)).value(), 0, "execute failed");
        assertEq(MockTarget(payable(mockTarget)).data(), data, "execute failed");
    }

    function testFuzz_execute(bytes4 selector, bytes32 data, address data2, uint256 value) public {
        vm.assume(selector != MockTarget.fail.selector);
        bytes memory fullData = abi.encodeWithSelector(selector, data, data2);
        assertEq(fullData.length, 68, "data packing failed");
        hoax(admin, value);
        yearnStakingDelegate.execute{ value: value }(mockTarget, fullData, value);
        assertEq(MockTarget(payable(mockTarget)).value(), value, "execute failed");
        assertEq(MockTarget(payable(mockTarget)).data(), fullData, "execute failed");
    }

    function test_execute_revertWhen_TargetIsYFI_ExecutionNotAllowed() public {
        bytes memory data = abi.encodeWithSelector(IERC20.transfer.selector, address(treasury), 100e18);
        vm.expectRevert(abi.encodeWithSelector(Errors.ExecutionNotAllowed.selector));
        vm.prank(admin);
        yearnStakingDelegate.execute{ value: 1 ether }(yfi, data, 1 ether);
    }

    function test_execute_revertWhen_TargetIsDYFI_ExecutionNotAllowed() public {
        bytes memory data = abi.encodeWithSelector(IERC20.transfer.selector, address(treasury), 100e18);
        vm.expectRevert(abi.encodeWithSelector(Errors.ExecutionNotAllowed.selector));
        vm.prank(admin);
        yearnStakingDelegate.execute{ value: 1 ether }(dYfi, data, 1 ether);
    }

    function test_execute_revertWhen_TargetIsGaugeToken_ExecutionNotAllowed() public {
        _setGaugeRewards();
        bytes memory data = abi.encodeWithSelector(IERC20.transfer.selector, address(treasury), 100e18);
        vm.expectRevert(abi.encodeWithSelector(Errors.ExecutionNotAllowed.selector));
        vm.prank(admin);
        yearnStakingDelegate.execute{ value: 1 ether }(testGauge, data, 1 ether);
    }

    function test_execute_revertWhen_TargetIsRewardReceiver_ExecutionNotAllowed() public {
        _setGaugeRewards();
        address target = yearnStakingDelegate.gaugeRewardReceivers(testGauge);
        bytes memory data = abi.encodeWithSelector(IERC20.transfer.selector, address(treasury), 100e18);
        vm.expectRevert(abi.encodeWithSelector(Errors.ExecutionNotAllowed.selector));
        vm.prank(admin);
        yearnStakingDelegate.execute{ value: 1 ether }(target, data, 1 ether);
    }

    function test_execute_revertWhen_TargetIsStakingRewards_ExecutionNotAllowed() public {
        _setGaugeRewards();
        address target = yearnStakingDelegate.gaugeStakingRewards(testGauge);
        bytes memory data = abi.encodeWithSelector(IERC20.transfer.selector, address(treasury), 100e18);
        vm.expectRevert(abi.encodeWithSelector(Errors.ExecutionNotAllowed.selector));
        vm.prank(admin);
        yearnStakingDelegate.execute{ value: 1 ether }(target, data, 1 ether);
    }

    function test_execute_revertWhen_TargetIsVeYFI_ExecutionNotAllowed() public {
        bytes memory data = abi.encodeWithSelector(IERC20.transfer.selector, address(treasury), 100e18);
        vm.expectRevert(abi.encodeWithSelector(Errors.ExecutionNotAllowed.selector));
        vm.prank(admin);
        yearnStakingDelegate.execute{ value: 1 ether }(veYfi, data, 1 ether);
    }

    function test_execute_revertWhen_TargetIsYFIRewardPool_ExecutionNotAllowed() public {
        bytes memory data = abi.encodeWithSelector(IERC20.transfer.selector, address(treasury), 100e18);
        vm.expectRevert(abi.encodeWithSelector(Errors.ExecutionNotAllowed.selector));
        vm.prank(admin);
        yearnStakingDelegate.execute{ value: 1 ether }(yfiRewardPool, data, 1 ether);
    }

    function test_execute_revertWhen_TargetIsDYFIRewardPool_ExecutionNotAllowed() public {
        bytes memory data = abi.encodeWithSelector(IERC20.transfer.selector, address(treasury), 100e18);
        vm.expectRevert(abi.encodeWithSelector(Errors.ExecutionNotAllowed.selector));
        vm.prank(admin);
        yearnStakingDelegate.execute{ value: 1 ether }(dYfiRewardPool, data, 1 ether);
    }

    function test_execute_revertWhen_ExecutionFailed() public {
        bytes memory data = abi.encodeWithSelector(MockTarget.fail.selector);
        vm.expectRevert(abi.encodeWithSelector(Errors.ExecutionFailed.selector));
        vm.prank(admin);
        yearnStakingDelegate.execute{ value: 1 ether }(mockTarget, data, 1 ether);
    }

    function test_execute_revertWhen_CallerIsNotTimelock() public {
        bytes memory data = abi.encodeWithSelector(IERC20.transfer.selector, address(treasury), 100e18);
        vm.expectRevert(_formatAccessControlError(alice, TIMELOCK_ROLE));
        vm.prank(alice);
        yearnStakingDelegate.execute{ value: 1 ether }(mockTarget, data, 1 ether);
    }

    function test_grantRole_TimelockRole_revertWhen_CallerIsNotTimelock() public {
        vm.prank(admin);
        yearnStakingDelegate.grantRole(DEFAULT_ADMIN_ROLE, alice);
        vm.expectRevert(_formatAccessControlError(alice, TIMELOCK_ROLE));
        vm.prank(alice);
        yearnStakingDelegate.grantRole(TIMELOCK_ROLE, alice);
    }
}<|MERGE_RESOLUTION|>--- conflicted
+++ resolved
@@ -46,9 +46,6 @@
     address public manager;
     address public pauser;
     address public treasury;
-
-    // Roles
-    bytes32 public constant TIMELOCK_ROLE = keccak256("TIMELOCK_ROLE");
 
     event LockYfi(address indexed sender, uint256 amount);
     event GaugeRewardsSet(address indexed gauge, address stakingRewardsContract, address receiver);
@@ -162,18 +159,10 @@
         assertEq(userSplit, 0);
         assertEq(lockSplit, 0);
         // Check for roles
-<<<<<<< HEAD
-        assertTrue(yearnStakingDelegate.hasRole(keccak256("MANAGER_ROLE"), manager));
-        assertFalse(yearnStakingDelegate.hasRole(keccak256("MANAGER_ROLE"), noManagerRole));
-        assertTrue(yearnStakingDelegate.hasRole(yearnStakingDelegate.DEFAULT_ADMIN_ROLE(), admin));
-        assertFalse(yearnStakingDelegate.hasRole(yearnStakingDelegate.DEFAULT_ADMIN_ROLE(), noAdminRole));
-        assertTrue(yearnStakingDelegate.hasRole(TIMELOCK_ROLE, admin));
-        assertFalse(yearnStakingDelegate.hasRole(TIMELOCK_ROLE, noAdminRole));
-=======
         assertTrue(yearnStakingDelegate.hasRole(_MANAGER_ROLE, manager));
         assertTrue(yearnStakingDelegate.hasRole(yearnStakingDelegate.DEFAULT_ADMIN_ROLE(), admin));
         assertTrue(yearnStakingDelegate.hasRole(_PAUSER_ROLE, pauser));
->>>>>>> cf57d0bf
+        assertTrue(yearnStakingDelegate.hasRole(_TIMELOCK_ROLE, admin));
         // Check for approvals
         assertEq(IERC20(MAINNET_YFI).allowance(address(yearnStakingDelegate), MAINNET_VE_YFI), type(uint256).max);
     }
@@ -611,7 +600,7 @@
 
     function test_execute_revertWhen_CallerIsNotTimelock() public {
         bytes memory data = abi.encodeWithSelector(IERC20.transfer.selector, address(treasury), 100e18);
-        vm.expectRevert(_formatAccessControlError(alice, TIMELOCK_ROLE));
+        vm.expectRevert(_formatAccessControlError(alice, _TIMELOCK_ROLE));
         vm.prank(alice);
         yearnStakingDelegate.execute{ value: 1 ether }(mockTarget, data, 1 ether);
     }
@@ -619,8 +608,8 @@
     function test_grantRole_TimelockRole_revertWhen_CallerIsNotTimelock() public {
         vm.prank(admin);
         yearnStakingDelegate.grantRole(DEFAULT_ADMIN_ROLE, alice);
-        vm.expectRevert(_formatAccessControlError(alice, TIMELOCK_ROLE));
+        vm.expectRevert(_formatAccessControlError(alice, _TIMELOCK_ROLE));
         vm.prank(alice);
-        yearnStakingDelegate.grantRole(TIMELOCK_ROLE, alice);
+        yearnStakingDelegate.grantRole(_TIMELOCK_ROLE, alice);
     }
 }