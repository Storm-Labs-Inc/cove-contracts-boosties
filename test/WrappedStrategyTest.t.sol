// SPDX-License-Identifier: UNLICENSED
pragma solidity ^0.8.20;

import { YearnV3BaseTest } from "./utils/YearnV3BaseTest.t.sol";
import { console2 as console } from "test/utils/BaseTest.t.sol";
import { IStrategy } from "src/interfaces/deps/yearn/tokenized-strategy/IStrategy.sol";
import { IVault } from "src/interfaces/deps/yearn/yearn-vaults-v3/IVault.sol";
import { IWrappedYearnV3Strategy } from "src/interfaces/IWrappedYearnV3Strategy.sol";
import { IYearnStakingDelegate } from "src/interfaces/IYearnStakingDelegate.sol";
import { ICurveTwoAssetPool } from "src/interfaces/deps/curve/ICurveTwoAssetPool.sol";
import { YearnStakingDelegate } from "src/YearnStakingDelegate.sol";
import { CurveRouterSwapper } from "src/swappers/CurveRouterSwapper.sol";
import { ERC20 } from "@openzeppelin-5.0/contracts/token/ERC20/ERC20.sol";
import { IERC20, SafeERC20 } from "@openzeppelin-5.0/contracts/token/ERC20/utils/SafeERC20.sol";
import { IGaugeFactory } from "src/interfaces/deps/yearn/veYFI/IGaugeFactory.sol";
import { IGauge } from "src/interfaces/deps/yearn/veYFI/IGauge.sol";
import { Errors } from "../src/libraries/Errors.sol";

contract WrappedStrategyTest is YearnV3BaseTest {
    IStrategy public mockStrategy;
    IWrappedYearnV3Strategy public wrappedYearnV3Strategy;
    YearnStakingDelegate public yearnStakingDelegate;
    IVault public deployedVault;
    address public usdcVault;
    address public yearnStakingDelegateAddress;

    // Airdrop amounts
    uint256 public constant ALICE_YFI = 50_000e18;
    uint256 public constant DYFI_REWARD_AMOUNT = 1000e18;

    // Addresses
    address public alice;
    address public testGauge;
    address public manager;
    address public treasury;

    function setUp() public override {
        super.setUp();
        //// generic ////
        alice = createUser("alice");
        manager = createUser("manager");
        treasury = createUser("treasury");
        mockStrategy = setUpStrategy("Mock USDC Strategy", MAINNET_USDC);
        address[] memory strategies = new address[](1);
        strategies[0] = address(mockStrategy);
        deployVaultV3("USDC Vault", MAINNET_USDC, strategies);
        deployedVault = IVault(deployedVaults["USDC Vault"]);
        usdcVault = address(deployedVault);

        //// yearn staking delegate ////
        // Deploy gauge
        testGauge = deployGaugeViaFactory(usdcVault, admin, "USDC Test Vault Gauge");
        // Give alice some YFI
        airdrop(ERC20(MAINNET_YFI), alice, ALICE_YFI);
        // Give admin some dYFI
        airdrop(ERC20(dYFI), admin, DYFI_REWARD_AMOUNT);
        // Start new rewards
        vm.startPrank(admin);
        IERC20(dYFI).approve(testGauge, DYFI_REWARD_AMOUNT);
        IGauge(testGauge).queueNewRewards(DYFI_REWARD_AMOUNT);
        vm.stopPrank();
        require(IERC20(dYFI).balanceOf(testGauge) == DYFI_REWARD_AMOUNT, "queueNewRewards failed");
<<<<<<< HEAD
        yearnStakingDelegate =
        new YearnStakingDelegate(MAINNET_YFI, dYFI, MAINNET_VE_YFI, MAINNET_SNAPSHOT_DELEGATE_REGISTRY, MAINNET_CURVE_ROUTER, treasury, admin, manager);
        vm.prank(manager);
        yearnStakingDelegate.setAssociatedGauge(deployedVaults["USDC Vault"], testGauge);
=======
        //// yearn staking delegate ////
        yearnStakingDelegate = new YearnStakingDelegate(MAINNET_YFI, dYFI, MAINNET_VE_YFI, treasury, admin, manager);
        yearnStakingDelegateAddress = address(yearnStakingDelegate);
        YearnStakingDelegate.SwapPath[] memory swapPaths = new YearnStakingDelegate.SwapPath[](2);
        swapPaths[0] = YearnStakingDelegate.SwapPath(dYfiEthCurvePool, dYFI, MAINNET_WETH);
        swapPaths[1] = YearnStakingDelegate.SwapPath(MAINNET_YFI_ETH_POOL, MAINNET_WETH, MAINNET_YFI);
        vm.startPrank(admin);
        yearnStakingDelegate.setSwapPaths(swapPaths);
        yearnStakingDelegate.setAssociatedGauge(usdcVault, testGauge);
        vm.stopPrank();
>>>>>>> 9cef93bd

        //// wrapped strategy ////
        wrappedYearnV3Strategy = setUpWrappedStrategy(
            "Wrapped YearnV3 Strategy", MAINNET_USDC, usdcVault, yearnStakingDelegateAddress, dYFI, MAINNET_CURVE_ROUTER
        );
        vm.label(address(wrappedYearnV3Strategy), "Wrapped YearnV3 Strategy");
        vm.startPrank(tpManagement);
        wrappedYearnV3Strategy.setYieldSource(usdcVault);
        // set the created staking delegate
        wrappedYearnV3Strategy.setStakingDelegate(yearnStakingDelegateAddress);
        // create dYFI / ETH dummy pool
        // address dummyPool = deployCurveTwoAssetPool(MAINNET_DAI, MAINNET_USDC);

        wrappedYearnV3Strategy.setdYFIAddress(dYFI);
        // setting CurveRouterSwapper params for harvest rewards swapping
        address[11] memory route;
        uint256[5][5] memory swapParams;
        address[5] memory pools;

        // [token_from, pool, token_to, pool, ...]
        route[0] = dYFI;
        route[1] = dYfiEthCurvePool;
        route[2] = MAINNET_ETH;
        route[3] = MAINNET_TRI_CRYPTO_USDC;
        route[4] = MAINNET_USDC;

        // i, j, swap_type, pool_type, n_coins
        swapParams[0] = [uint256(1), 0, 1, 2, 2]; // dYFI -> ETH
        swapParams[1] = [uint256(2), 0, 1, 2, 3]; // ETH -> USDC
        CurveRouterSwapper.CurveSwapParams memory curveSwapParams;
        curveSwapParams.route = route;
        curveSwapParams.swapParams = swapParams;
        curveSwapParams.pools = pools;
        // set params for harvest rewards swapping
        wrappedYearnV3Strategy.setCurveSwapPrams(curveSwapParams);
        vm.stopPrank();
    }

    function testFuzz_deposit(uint256 amount) public {
        vm.assume(amount != 0);
        // limit fuzzing to ysd.userInfo.balance type max
        vm.assume(amount < type(uint128).max);
        deal({ token: MAINNET_USDC, to: users["alice"], give: amount });
        // deposit into strategy happens
        depositIntoStrategy(wrappedYearnV3Strategy, users["alice"], amount);
        // check for expected changes
        assertEq(deployedVault.balanceOf(testGauge), amount, "depositToGauge failed");
        uint128 userBalance = IYearnStakingDelegate(yearnStakingDelegateAddress).userInfo(
            address(wrappedYearnV3Strategy), usdcVault
        ).balance;
        assertEq(userBalance, amount, "userInfo in ysd not updated correctly");
        assertEq(deployedVault.totalSupply(), amount, "vault total_supply did not update correctly");
        assertEq(wrappedYearnV3Strategy.balanceOf(users["alice"]), amount, "Deposit was not successful");
    }

    function testFuzz_withdraw(uint256 amount) public {
        vm.assume(amount != 0);
        // limit fuzzing to ysd.userInfo.balance type max
        vm.assume(amount < type(uint128).max);
        deal({ token: MAINNET_USDC, to: users["alice"], give: amount });
        depositIntoStrategy(wrappedYearnV3Strategy, users["alice"], amount);
        // withdraw from strategy happens
        vm.prank(users["alice"]);
        wrappedYearnV3Strategy.withdraw(amount, users["alice"], users["alice"], 0);
        // check for expected changes
        assertEq(deployedVault.balanceOf(testGauge), 0, "withdrawFromGauge failed");
        uint128 userBalance = IYearnStakingDelegate(yearnStakingDelegateAddress).userInfo(
            address(wrappedYearnV3Strategy), usdcVault
        ).balance;
        assertEq(userBalance, 0, "userInfo in ysd not updated correctly");
        assertEq(
            deployedVault.balanceOf(wrappedYearnV3Strategy.yearnStakingDelegateAddress()),
            0,
            "vault shares not taken from delegate"
        );
        assertEq(deployedVault.totalSupply(), 0, "vault total_supply did not update correctly");
        assertEq(wrappedYearnV3Strategy.balanceOf(users["alice"]), 0, "Withdraw was not successful");
        assertEq(
            ERC20(MAINNET_USDC).balanceOf(users["alice"]),
            amount,
            "user balance should be deposit amount after withdraw"
        );
    }

    function test_setYeildSource_revertsVaultAssetDiffers() public {
        mockStrategy = setUpStrategy("Mock USDC Strategy", MAINNET_DAI);
        address[] memory strategies = new address[](1);
        strategies[0] = address(mockStrategy);
        deployVaultV3("DAI Vault", MAINNET_DAI, strategies);
        vm.startPrank(tpManagement);
        vm.expectRevert(abi.encodeWithSelector(Errors.VaultAssetDiffers.selector));
        wrappedYearnV3Strategy.setYieldSource(deployedVaults["DAI Vault"]);
        vm.stopPrank();
    }

    function test_setStakingDelegate_revertsOnZeroAddress() public {
        vm.startPrank(tpManagement);
        vm.expectRevert(abi.encodeWithSelector(Errors.ZeroAddress.selector));
        wrappedYearnV3Strategy.setStakingDelegate(address(0));
        vm.stopPrank();
    }

    function test_harvestAndReport() public {
        // TODO: integrate fuzzing in future testing
        // vm.assume(amount > 0);
        // // limit fuzzing to ysd.userInfo.balance type max
        // vm.assume(amount < type(uint128).max);
        uint256 amount = 1e18;
        // alice locks her YFI
        vm.startPrank(users["alice"]);
        IERC20(MAINNET_YFI).approve(yearnStakingDelegateAddress, ALICE_YFI);
        yearnStakingDelegate.lockYfi(ALICE_YFI);
        vm.stopPrank();

        // alice deposits into vault
        deal({ token: MAINNET_USDC, to: users["alice"], give: amount });
        // deposit into strategy happens
        depositIntoStrategy(wrappedYearnV3Strategy, users["alice"], amount);
        uint256 beforeTotalAssets = wrappedYearnV3Strategy.totalAssets();

        // warp blocks forward to accrue rewards
        vm.warp(block.timestamp + 14 days);

        // manager calls harvestAndReport
        vm.prank(tpManagement);
        wrappedYearnV3Strategy.report();

        uint256 afterTotalAssets = wrappedYearnV3Strategy.totalAssets();
        assertGt(afterTotalAssets, beforeTotalAssets, "harvestAndReport did not increase total assets");
    }

    function test_harvestAndReport_passWhenRelocking() public {
        // TODO: integrate fuzzing in future testing
        // vm.assume(amount > 0);
        // // limit fuzzing to ysd.userInfo.balance type max
        // vm.assume(amount < type(uint128).max);
        uint256 amount = 1e18;
        // set reward split to 50/50
        vm.prank(admin);
        yearnStakingDelegate.setRewardSplit(0, 0.5e18, 0.5e18);
        // alice locks her YFI
        vm.startPrank(users["alice"]);
        IERC20(MAINNET_YFI).approve(yearnStakingDelegateAddress, ALICE_YFI);
        yearnStakingDelegate.lockYfi(ALICE_YFI);
        vm.stopPrank();

        // alice deposits into vault
        deal({ token: MAINNET_USDC, to: users["alice"], give: amount });
        // deposit into strategy happens
        depositIntoStrategy(wrappedYearnV3Strategy, users["alice"], amount);
        uint256 beforeTotalAssets = wrappedYearnV3Strategy.totalAssets();

        // warp blocks forward to accrue rewards
        vm.warp(block.timestamp + 14 days);

        // manager calls harvestAndReport
        vm.prank(tpManagement);
        wrappedYearnV3Strategy.report();

        uint256 afterTotalAssets = wrappedYearnV3Strategy.totalAssets();
        assertGt(afterTotalAssets, beforeTotalAssets, "harvestAndReport did not increase total assets");
    }
}<|MERGE_RESOLUTION|>--- conflicted
+++ resolved
@@ -60,23 +60,10 @@
         IGauge(testGauge).queueNewRewards(DYFI_REWARD_AMOUNT);
         vm.stopPrank();
         require(IERC20(dYFI).balanceOf(testGauge) == DYFI_REWARD_AMOUNT, "queueNewRewards failed");
-<<<<<<< HEAD
         yearnStakingDelegate =
         new YearnStakingDelegate(MAINNET_YFI, dYFI, MAINNET_VE_YFI, MAINNET_SNAPSHOT_DELEGATE_REGISTRY, MAINNET_CURVE_ROUTER, treasury, admin, manager);
         vm.prank(manager);
         yearnStakingDelegate.setAssociatedGauge(deployedVaults["USDC Vault"], testGauge);
-=======
-        //// yearn staking delegate ////
-        yearnStakingDelegate = new YearnStakingDelegate(MAINNET_YFI, dYFI, MAINNET_VE_YFI, treasury, admin, manager);
-        yearnStakingDelegateAddress = address(yearnStakingDelegate);
-        YearnStakingDelegate.SwapPath[] memory swapPaths = new YearnStakingDelegate.SwapPath[](2);
-        swapPaths[0] = YearnStakingDelegate.SwapPath(dYfiEthCurvePool, dYFI, MAINNET_WETH);
-        swapPaths[1] = YearnStakingDelegate.SwapPath(MAINNET_YFI_ETH_POOL, MAINNET_WETH, MAINNET_YFI);
-        vm.startPrank(admin);
-        yearnStakingDelegate.setSwapPaths(swapPaths);
-        yearnStakingDelegate.setAssociatedGauge(usdcVault, testGauge);
-        vm.stopPrank();
->>>>>>> 9cef93bd
 
         //// wrapped strategy ////
         wrappedYearnV3Strategy = setUpWrappedStrategy(
