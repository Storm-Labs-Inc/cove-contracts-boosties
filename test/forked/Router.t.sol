// SPDX-License-Identifier: UNLICENSED
pragma solidity ^0.8.18;

import { BaseTest } from "test/utils/BaseTest.t.sol";
import { Yearn4626RouterExt, ISignatureTransfer } from "src/Yearn4626RouterExt.sol";
import { PeripheryPayments, SelfPermit, Yearn4626RouterBase } from "Yearn-ERC4626-Router/Yearn4626RouterBase.sol";
import { IERC20 } from "@openzeppelin/contracts/token/ERC20/ERC20.sol";
import { IYearnVaultV2 } from "src/interfaces/deps/yearn/veYFI/IYearnVaultV2.sol";
import { IERC4626 } from "@openzeppelin/contracts/interfaces/IERC4626.sol";
import { IPermit2 } from "permit2/interfaces/IPermit2.sol";
import { IERC20Permit } from "@openzeppelin/contracts/token/ERC20/extensions/IERC20Permit.sol";
import { IStakeDaoGauge } from "src/interfaces/deps/stakeDAO/IStakeDaoGauge.sol";
import { IYearn4626 } from "Yearn-ERC4626-Router/interfaces/IYearn4626.sol";
import { ERC20 } from "solmate/tokens/ERC20.sol";
import { ERC4626Mock } from "@openzeppelin/contracts/mocks/ERC4626Mock.sol";
import { ERC20Mock } from "@openzeppelin/contracts/mocks/ERC20Mock.sol";

contract Router_ForkedTest is BaseTest {
    Yearn4626RouterExt public router;

    event Log(string message);
    event LogBytes(bytes data);

    address public user;
    uint256 public userPriv;

    function setUp() public override {
        // https://etherscan.io/block/19072737
        // Jan-23-2024 11:49:59 PM +UTC
        forkNetworkAt("mainnet", 19_072_737);
        _labelEthereumAddresses();
        super.setUp();
        router = new Yearn4626RouterExt("Yearn-4626-Router", MAINNET_WETH, MAINNET_PERMIT2);
        vm.label(address(router), "4626Router");

        (user, userPriv) = createUserAndKey("user");
    }

    // ------------------ Permit2 tests ------------------
    function test_pullTokensWithPermit2() public {
        uint256 depositAmount = 1 ether;
        airdrop(IERC20(MAINNET_ETH_YFI_GAUGE), user, depositAmount);
        // Yearn gauge does not support permit signing, therefore we must use Permit2
        // User's one time max approve Permit2.
        vm.prank(user);
        IERC20(MAINNET_ETH_YFI_GAUGE).approve(MAINNET_PERMIT2, _MAX_UINT256);

        // Generate Permit2 Signature
        // Find current approval nonce of the user
        (,, uint48 currentNonce) = IPermit2(MAINNET_PERMIT2).allowance(user, MAINNET_ETH_YFI_GAUGE, address(router));
        uint256 deadline = block.timestamp + 1000;
        (
            ISignatureTransfer.PermitTransferFrom memory permit,
            ISignatureTransfer.SignatureTransferDetails memory transferDetails,
            bytes memory signature
        ) = _generateRouterPullTokenWithPermit2Params({
            privateKey: userPriv,
            token: MAINNET_ETH_YFI_GAUGE,
            amount: depositAmount,
            to: address(router),
            nonce: currentNonce,
            deadline: deadline
        });

        vm.prank(user);
        router.pullTokenWithPermit2(permit, transferDetails, signature);
        uint256 userBalanceAfter = IERC20(MAINNET_ETH_YFI_GAUGE).balanceOf(user);
        assertEq(userBalanceAfter, 0, "User should have 0 token after transfer");
        assertEq(
            IERC20(MAINNET_ETH_YFI_GAUGE).balanceOf(address(router)), depositAmount, "Router should have the token"
        );
    }

    function test_pullTokensWithPermit2_revertWhen_InvalidPermit2TransferTo() public {
        uint256 depositAmount = 1 ether;
        airdrop(IERC20(MAINNET_ETH_YFI_GAUGE), user, depositAmount);
        // One time max approve Permit2.
        vm.prank(user);
        IERC20(MAINNET_ETH_YFI_GAUGE).approve(MAINNET_PERMIT2, _MAX_UINT256);

        // Generate Permit2 Signature
        // Find current approval nonce of the user's token to the router
        (,, uint48 currentNonce) = IPermit2(MAINNET_PERMIT2).allowance(user, MAINNET_ETH_YFI_GAUGE, address(router));
        uint256 deadline = block.timestamp + 1000;
        (
            ISignatureTransfer.PermitTransferFrom memory permit,
            ISignatureTransfer.SignatureTransferDetails memory transferDetails,
            bytes memory signature
        ) = _generateRouterPullTokenWithPermit2Params({
            privateKey: userPriv,
            token: MAINNET_ETH_YFI_GAUGE,
            amount: depositAmount,
            to: address(0), // Use invalid to address
            nonce: currentNonce,
            deadline: deadline
        });

        vm.expectRevert(abi.encodeWithSelector(Yearn4626RouterExt.InvalidPermit2TransferTo.selector));
        vm.prank(user);
        router.pullTokenWithPermit2(permit, transferDetails, signature);
    }

    function test_pullTokensWithPermit2_revertWhen_InvalidPermit2TransferAmount() public {
        uint256 depositAmount = 1 ether;
        airdrop(IERC20(MAINNET_ETH_YFI_GAUGE), user, depositAmount);
        // One time max approve Permit2.
        vm.prank(user);
        IERC20(MAINNET_ETH_YFI_GAUGE).approve(MAINNET_PERMIT2, _MAX_UINT256);

        // Generate Permit2 Signature
        // Find current approval nonce of the user's token to the router
        (,, uint48 currentNonce) = IPermit2(MAINNET_PERMIT2).allowance(user, MAINNET_ETH_YFI_GAUGE, address(router));
        uint256 deadline = block.timestamp + 1000;
        (
            ISignatureTransfer.PermitTransferFrom memory permit,
            ISignatureTransfer.SignatureTransferDetails memory transferDetails,
            bytes memory signature
        ) = _generateRouterPullTokenWithPermit2Params({
            privateKey: userPriv,
            token: MAINNET_ETH_YFI_GAUGE,
            amount: depositAmount, // Use invalid amount
            to: address(router),
            nonce: currentNonce,
            deadline: deadline
        });
        // Corrupt the requested amount to be different than the permit amount
        transferDetails.requestedAmount = depositAmount + 1;

        vm.expectRevert(abi.encodeWithSelector(Yearn4626RouterExt.InvalidPermit2TransferAmount.selector));
        vm.prank(user);
        router.pullTokenWithPermit2(permit, transferDetails, signature);
    }

    // ------------------ Yearn Vault V2 tests ------------------

    function test_depositToVaultV2() public {
        uint256 depositAmount = 1 ether;
        airdrop(IERC20(MAINNET_ETH_YFI_POOL_LP_TOKEN), address(router), depositAmount, false);
        router.approve(ERC20(MAINNET_ETH_YFI_POOL_LP_TOKEN), MAINNET_ETH_YFI_VAULT_V2, depositAmount);
        router.depositToVaultV2(IYearnVaultV2(MAINNET_ETH_YFI_VAULT_V2), depositAmount, user, 0);

        assertEq(IERC20(MAINNET_ETH_YFI_POOL_LP_TOKEN).balanceOf(user), 0);
        assertEq(IERC20(MAINNET_ETH_YFI_VAULT_V2).balanceOf(address(user)), 949_289_266_142_683_599);
    }

    function test_depositToVaultV2_revertWhen_InsufficientShares() public {
        uint256 depositAmount = 1 ether;
        airdrop(IERC20(MAINNET_ETH_YFI_POOL_LP_TOKEN), address(router), depositAmount, false);
        router.approve(ERC20(MAINNET_ETH_YFI_POOL_LP_TOKEN), MAINNET_ETH_YFI_VAULT_V2, depositAmount);
        vm.expectRevert(abi.encodeWithSelector(Yearn4626RouterExt.InsufficientShares.selector));
        router.depositToVaultV2(IYearnVaultV2(MAINNET_ETH_YFI_VAULT_V2), depositAmount, address(user), 100 ether);
    }

    function test_redeemVaultV2() public {
        uint256 shareAmount = 949_289_266_142_683_599;
        airdrop(IERC20(MAINNET_ETH_YFI_VAULT_V2), address(router), shareAmount, false);
        router.redeemVaultV2(IYearnVaultV2(MAINNET_ETH_YFI_VAULT_V2), shareAmount, user, 0);

        assertEq(IERC20(MAINNET_ETH_YFI_VAULT_V2).balanceOf(address(router)), 0);
        assertEq(IERC20(MAINNET_ETH_YFI_VAULT_V2).balanceOf(user), 0);
        assertEq(IERC20(MAINNET_ETH_YFI_POOL_LP_TOKEN).balanceOf(user), 999_999_999_999_999_999);
    }

    function test_redeemVaultV2_revertWhen_InsufficientAssets() public {
        uint256 shareAmount = 949_289_266_142_683_599;
        airdrop(IERC20(MAINNET_ETH_YFI_VAULT_V2), address(router), shareAmount);
        vm.expectRevert(abi.encodeWithSelector(Yearn4626RouterExt.InsufficientAssets.selector));
        router.redeemVaultV2(IYearnVaultV2(MAINNET_ETH_YFI_VAULT_V2), shareAmount, user, 1 ether);
    }

    // --------------- IERC4626 withdraw/redeem router holdings tests ----------------

    function test_redeemFromRouter() public {
        uint256 shareAmount = 1 ether;
        airdrop(IERC20(MAINNET_ETH_YFI_GAUGE), address(router), shareAmount, false);
        router.redeemFromRouter(IERC4626(MAINNET_ETH_YFI_GAUGE), shareAmount, user, 0);

        assertEq(IERC20(MAINNET_ETH_YFI_GAUGE).balanceOf(address(router)), 0);
        assertEq(IERC20(MAINNET_ETH_YFI_GAUGE).balanceOf(user), 0);
        assertEq(IERC20(MAINNET_ETH_YFI_VAULT_V2).balanceOf(user), shareAmount);
    }

    function test_redeemFromRouter_revertWhen_InsufficientAssets() public {
        uint256 shareAmount = 1 ether;
        airdrop(IERC20(MAINNET_ETH_YFI_GAUGE), address(router), shareAmount);
        vm.expectRevert(abi.encodeWithSelector(Yearn4626RouterExt.InsufficientAssets.selector));
        router.redeemFromRouter(IERC4626(MAINNET_ETH_YFI_GAUGE), shareAmount, user, 100 ether);
    }

    function test_withdrawFromRouter() public {
        uint256 shareAmount = 1 ether;
        uint256 assetAmount = 1 ether;
        airdrop(IERC20(MAINNET_ETH_YFI_GAUGE), address(router), shareAmount, false);
        router.withdrawFromRouter(IERC4626(MAINNET_ETH_YFI_GAUGE), assetAmount, user, 1 ether);

        assertEq(IERC20(MAINNET_ETH_YFI_GAUGE).balanceOf(address(router)), 0);
        assertEq(IERC20(MAINNET_ETH_YFI_GAUGE).balanceOf(user), 0);
        assertEq(IERC20(MAINNET_ETH_YFI_VAULT_V2).balanceOf(user), assetAmount);
    }

    function test_withdrawFromRouter_revertWhen_RequiresMoreThanMaxShares() public {
        uint256 shareAmount = 1 ether;
        uint256 assetAmount = 1 ether;
        airdrop(IERC20(MAINNET_ETH_YFI_GAUGE), address(router), shareAmount);
        vm.expectRevert(abi.encodeWithSelector(Yearn4626RouterExt.RequiresMoreThanMaxShares.selector));
        router.withdrawFromRouter(IERC4626(MAINNET_ETH_YFI_GAUGE), assetAmount, user, 0);
    }

    // ------------------ StakeDAO redeem tests ------------------
    function test_redeemStakeDaoGauge() public {
        uint256 shareAmount = 1 ether;
        airdrop(IERC20(MAINNET_STAKE_DAO_ETH_YFI_GAUGE), address(router), shareAmount, false);

        assertEq(
            router.redeemStakeDaoGauge(IStakeDaoGauge(MAINNET_STAKE_DAO_ETH_YFI_GAUGE), shareAmount, user), shareAmount
        );

        assertEq(IERC20(MAINNET_STAKE_DAO_ETH_YFI_GAUGE).balanceOf(address(router)), 0);
        assertEq(IERC20(MAINNET_STAKE_DAO_ETH_YFI_GAUGE).balanceOf(user), 0);
        assertEq(IERC20(MAINNET_ETH_YFI_VAULT_V2).balanceOf(user), shareAmount);
    }

    function test_redeemStakeDaoGauge_ToRouter() public {
        uint256 shareAmount = 1 ether;
        airdrop(IERC20(MAINNET_STAKE_DAO_ETH_YFI_GAUGE), address(router), shareAmount, false);

        assertEq(
            router.redeemStakeDaoGauge(IStakeDaoGauge(MAINNET_STAKE_DAO_ETH_YFI_GAUGE), shareAmount, address(router)),
            shareAmount
        );

        assertEq(IERC20(MAINNET_STAKE_DAO_ETH_YFI_GAUGE).balanceOf(address(router)), 0);
        assertEq(IERC20(MAINNET_ETH_YFI_VAULT_V2).balanceOf(address(router)), shareAmount);
    }

    // ------------------ Preview tests ------------------
    function testFuzz_previewDeposits(uint256 assetInAmount) public {
        assetInAmount = bound(assetInAmount, 2, 100e18);

        // Snapshot the state before the deposit
        uint256 beforeDeposit = vm.snapshot();

        airdrop(IERC20(MAINNET_ETH_YFI_POOL_LP_TOKEN), address(router), assetInAmount, false);
        router.approve(ERC20(MAINNET_ETH_YFI_POOL_LP_TOKEN), MAINNET_ETH_YFI_VAULT_V2, assetInAmount);

        // Deposit to the vault
        uint256 expectedVaultSharesOut =
            router.depositToVaultV2(IYearnVaultV2(MAINNET_ETH_YFI_VAULT_V2), assetInAmount, address(router), 0);
        assertEq(IERC20(MAINNET_ETH_YFI_POOL_LP_TOKEN).balanceOf(address(router)), 0);
        assertEq(IERC20(MAINNET_ETH_YFI_VAULT_V2).balanceOf(address(router)), expectedVaultSharesOut);
        router.approve(ERC20(MAINNET_ETH_YFI_VAULT_V2), MAINNET_ETH_YFI_GAUGE, expectedVaultSharesOut);

        // Deposit to the gauge
        uint256 expectedGaugeSharesOut =
            router.deposit(IYearn4626(MAINNET_ETH_YFI_GAUGE), expectedVaultSharesOut, user, 0);
        assertEq(IERC20(MAINNET_ETH_YFI_VAULT_V2).balanceOf(user), 0);
        assertEq(IERC20(MAINNET_ETH_YFI_GAUGE).balanceOf(user), expectedGaugeSharesOut);

        // Revert to the snapshot before the deposit
        vm.revertToAndDelete(beforeDeposit);

        address[] memory path = new address[](3);
        path[0] = MAINNET_ETH_YFI_POOL_LP_TOKEN;
        path[1] = MAINNET_ETH_YFI_VAULT_V2;
        path[2] = MAINNET_ETH_YFI_GAUGE;

        uint256[] memory sharesOut = router.previewDeposits(path, assetInAmount);
        assertEq(sharesOut.length, 2);
        assertEq(sharesOut[0], expectedVaultSharesOut);
        assertEq(sharesOut[1], expectedGaugeSharesOut);
    }

    function test_previewDeposits_v2Vault() public {
        uint256 assetInAmount = 1e6;
        address[] memory path = new address[](2);
        path[0] = MAINNET_USDC;
        path[1] = MAINNET_YVUSDC_VAULT_V2;

        uint256[] memory sharesOut = router.previewDeposits(path, assetInAmount);
        assertEq(sharesOut.length, 1);
        assertEq(sharesOut[0], 944_890);
    }

    function test_previewDeposits_revertWhen_PreviewPathIsTooShort() public {
        uint256 assetInAmount = 1 ether;
        address[] memory path = new address[](1);
        path[0] = MAINNET_ETH_YFI_POOL_LP_TOKEN;

        vm.expectRevert(Yearn4626RouterExt.PreviewPathIsTooShort.selector);
        router.previewDeposits(path, assetInAmount);
    }

    function test_previewDeposits_revertWhen_PreviewNonVaultAddressInPath() public {
        uint256 assetInAmount = 1 ether;
        address[] memory path = new address[](2);
        path[0] = MAINNET_ETH_YFI_POOL_LP_TOKEN;
        path[1] = MAINNET_YFI; // Use non 4626 address for the test

        vm.expectRevert(abi.encodeWithSelector(Yearn4626RouterExt.PreviewNonVaultAddressInPath.selector, MAINNET_YFI));
        router.previewDeposits(path, assetInAmount);
    }

    function test_previewDeposits_revertWhen_InvalidVaultInPath_NotAContract() public {
        uint256 assetInAmount = 1 ether;
        address[] memory path = new address[](2);
        path[0] = MAINNET_ETH_YFI_POOL_LP_TOKEN;
        path[1] = address(0); // Use non 4626 address for the test

        vm.expectRevert(abi.encodeWithSelector(Yearn4626RouterExt.PreviewNonVaultAddressInPath.selector, address(0)));
        router.previewDeposits(path, assetInAmount);
    }

    function test_previewDeposits_revertWhen_PreviewVaultMismatch() public {
        uint256 assetInAmount = 1 ether;
        address[] memory path = new address[](3);
        path[0] = MAINNET_ETH_YFI_POOL_LP_TOKEN;
        path[1] = MAINNET_ETH_YFI_VAULT_V2;
        path[2] = MAINNET_CRV_YCRV_GAUGE; // Intentional mismatch for the test

        vm.expectRevert(Yearn4626RouterExt.PreviewVaultMismatch.selector);
        router.previewDeposits(path, assetInAmount);
    }

    function testFuzz_previewMints(uint256 shareOutAmount) public {
        shareOutAmount = bound(shareOutAmount, 1, 100e18);

        address[] memory path = new address[](3);
        path[0] = MAINNET_ETH_YFI_POOL_LP_TOKEN;
        path[1] = MAINNET_ETH_YFI_VAULT_V2;
        path[2] = MAINNET_ETH_YFI_GAUGE;

        uint256[] memory assetsIn = router.previewMints(path, shareOutAmount);
        assertEq(assetsIn.length, 2);
<<<<<<< HEAD

        airdrop(IERC20(MAINNET_ETH_YFI_POOL_LP_TOKEN), address(router), assetsIn[0], false);
        // Deposit the returned assetIn amount to the vault
        router.approve(ERC20(MAINNET_ETH_YFI_POOL_LP_TOKEN), MAINNET_ETH_YFI_VAULT_V2, assetsIn[0]);
        uint256 actualVaultShareAmount =
            router.depositToVaultV2(IYearnVaultV2(MAINNET_ETH_YFI_VAULT_V2), assetsIn[0], address(router), 0);
        assertEq(IERC20(MAINNET_ETH_YFI_POOL_LP_TOKEN).balanceOf(address(router)), 0);
        assertEq(IERC20(MAINNET_ETH_YFI_VAULT_V2).balanceOf(address(router)), actualVaultShareAmount);
        // Confirm the actual share amount is equal to the expected share amount
        assertEq(assetsIn[1], actualVaultShareAmount);
        // Deposit the return assetIn amount to the gauge
        router.approve(ERC20(MAINNET_ETH_YFI_VAULT_V2), MAINNET_ETH_YFI_GAUGE, assetsIn[1]);
        uint256 actualGaugeShareAmount = router.deposit(IYearn4626(MAINNET_ETH_YFI_GAUGE), assetsIn[1], user, 0);
        // Confirm the final share amount is equal to the expected share amount
        assertEq(actualGaugeShareAmount, shareOutAmount);
=======
        assertEq(assetsIn[0], 1 ether);
        assertEq(assetsIn[1], 949_289_266_142_683_599);
    }

    function test_previewMints_Multiple4626() public {
        ERC20Mock baseAsset = new ERC20Mock();
        ERC4626Mock mock1 = new ERC4626Mock(address(baseAsset));
        ERC4626Mock mock2 = new ERC4626Mock(address(mock1));
        ERC4626Mock mock3 = new ERC4626Mock(address(mock2));

        baseAsset.mint(address(this), 10e18);
        baseAsset.approve(address(mock1), 10e18);
        mock1.approve(address(mock2), 10e18);
        mock2.approve(address(mock3), 10e18);

        mock1.deposit(2e18, address(this));
        baseAsset.transfer(address(mock1), 1e18);

        mock2.deposit(1e18, address(this));
        mock1.transfer(address(mock2), 1e18);

        mock3.deposit(0.5e18, address(this));
        mock2.transfer(address(mock3), 0.5e18);

        uint256 expectedAssetIn2 = mock3.previewMint(1e18);
        uint256 expectedAssetIn1 = mock2.previewMint(expectedAssetIn2);
        uint256 expectedBaseAssetIn = mock1.previewMint(expectedAssetIn1);

        assertEq(expectedBaseAssetIn, 5_999_999_999_999_999_995);
        assertEq(expectedAssetIn1, 3_999_999_999_999_999_997);
        assertEq(expectedAssetIn2, 1_999_999_999_999_999_999);

        address[] memory path = new address[](4);
        path[0] = address(baseAsset);
        path[1] = address(mock1);
        path[2] = address(mock2);
        path[3] = address(mock3);

        uint256[] memory assetsIn = router.previewMints(path, 1e18);
        assertEq(assetsIn.length, 3);
        assertEq(assetsIn[0], expectedBaseAssetIn);
        assertEq(assetsIn[1], expectedAssetIn1);
        assertEq(assetsIn[2], expectedAssetIn2);
>>>>>>> 3a40ac31
    }

    function test_previewMints_v2Vault() public {
        uint256 assetInAmount = 1e6;
        address[] memory path = new address[](2);
        path[0] = MAINNET_USDC;
        path[1] = MAINNET_YVUSDC_VAULT_V2;

        uint256[] memory assetsIn = router.previewMints(path, assetInAmount);
        assertEq(assetsIn.length, 1);
        assertEq(assetsIn[0], 1_058_324);
    }

    function test_previewMints_revertWhen_PreviewPathIsTooShort() public {
        uint256 shareOutAmount = 949_289_266_142_683_599;
        address[] memory path = new address[](1);
        path[0] = MAINNET_ETH_YFI_POOL_LP_TOKEN;

        vm.expectRevert(Yearn4626RouterExt.PreviewPathIsTooShort.selector);
        router.previewMints(path, shareOutAmount);
    }

    function test_previewMints_revertWhen_PreviewNonVaultAddressInPath() public {
        uint256 shareOutAmount = 949_289_266_142_683_599;
        address[] memory path = new address[](2);
        path[0] = MAINNET_ETH_YFI_POOL_LP_TOKEN;
        path[1] = MAINNET_YFI; // Use non 4626 address for the test

        vm.expectRevert(abi.encodeWithSelector(Yearn4626RouterExt.PreviewNonVaultAddressInPath.selector, MAINNET_YFI));
        router.previewMints(path, shareOutAmount);
    }

    function test_previewMints_revertWhen_InvalidVaultInPath_NotAContract() public {
        uint256 shareOutAmount = 949_289_266_142_683_599;
        address[] memory path = new address[](2);
        path[0] = MAINNET_ETH_YFI_POOL_LP_TOKEN;
        path[1] = address(0); // Use non 4626 address for the test

        vm.expectRevert(abi.encodeWithSelector(Yearn4626RouterExt.PreviewNonVaultAddressInPath.selector, address(0)));
        router.previewMints(path, shareOutAmount);
    }

    function test_previewMints_revertWhen_PreviewVaultMismatch() public {
        uint256 shareOutAmount = 949_289_266_142_683_599;
        address[] memory path = new address[](3);
        path[0] = MAINNET_ETH_YFI_POOL_LP_TOKEN;
        path[1] = MAINNET_ETH_YFI_VAULT_V2;
        path[2] = MAINNET_CRV_YCRV_GAUGE; // Intentional mismatch for the test

        vm.expectRevert(Yearn4626RouterExt.PreviewVaultMismatch.selector);
        router.previewMints(path, shareOutAmount);
    }

    function testFuzz_previewWithdraws(uint256 assetOutAmount) public {
        assetOutAmount = bound(assetOutAmount, 1, IYearnVaultV2(MAINNET_ETH_YFI_VAULT_V2).totalAssets());

        address[] memory path = new address[](3);
        path[0] = MAINNET_ETH_YFI_GAUGE;
        path[1] = MAINNET_ETH_YFI_VAULT_V2;
        path[2] = MAINNET_ETH_YFI_POOL_LP_TOKEN;

        uint256[] memory sharesIn = router.previewWithdraws(path, assetOutAmount);
        assertEq(sharesIn.length, 2);

        // Redeem the returned sharesIn amount of gauge tokens
        airdrop(IERC20(MAINNET_ETH_YFI_GAUGE), address(router), sharesIn[0], false);
        uint256 vaultShares = router.redeemFromRouter(IERC4626(MAINNET_ETH_YFI_GAUGE), sharesIn[0], address(router), 0);
        assertEq(IERC20(MAINNET_ETH_YFI_GAUGE).balanceOf(address(router)), 0);
        assertEq(IERC20(MAINNET_ETH_YFI_VAULT_V2).balanceOf(address(router)), vaultShares);
        assertEq(sharesIn[1], vaultShares);
        // Redeem the returned sharesIn amount of vault tokens
        uint256 finalAssetOut =
            router.redeemVaultV2(IYearnVaultV2(MAINNET_ETH_YFI_VAULT_V2), vaultShares, address(router), 0);
        assertEq(IERC20(MAINNET_ETH_YFI_VAULT_V2).balanceOf(address(router)), 0);
        assertEq(IERC20(MAINNET_ETH_YFI_POOL_LP_TOKEN).balanceOf(address(router)), finalAssetOut);
        assertEq(finalAssetOut, assetOutAmount);
    }

    function test_previewWithdraws() public {
        uint256 assetOutAmount = 999_999_999_999_999_999;
        address[] memory path = new address[](3);
        path[0] = MAINNET_ETH_YFI_GAUGE;
        path[1] = MAINNET_ETH_YFI_VAULT_V2;
        path[2] = MAINNET_ETH_YFI_POOL_LP_TOKEN;

        uint256[] memory sharesIn = router.previewWithdraws(path, assetOutAmount);
        assertEq(sharesIn.length, 2);
        assertEq(sharesIn[0], 949_289_266_142_683_600);
        assertEq(sharesIn[1], 949_289_266_142_683_600);
    }

    function test_previewWithdraws_Multiple4626() public {
        // asset to vault flow:
        // baseAsset -> mock1 -> mock2 -> mock3
        ERC20Mock baseAsset = new ERC20Mock();
        ERC4626Mock mock1 = new ERC4626Mock(address(baseAsset));
        ERC4626Mock mock2 = new ERC4626Mock(address(mock1));
        ERC4626Mock mock3 = new ERC4626Mock(address(mock2));

        baseAsset.mint(address(this), 10e18);
        baseAsset.approve(address(mock1), 10e18);
        mock1.approve(address(mock2), 10e18);
        mock2.approve(address(mock3), 10e18);

        mock1.deposit(2e18, address(this));
        baseAsset.transfer(address(mock1), 1e18);

        mock2.deposit(1e18, address(this));
        mock1.transfer(address(mock2), 1e18);

        mock3.deposit(0.5e18, address(this));
        mock2.transfer(address(mock3), 0.5e18);

        uint256 expectedShareIn1 = mock1.previewWithdraw(1e18);
        uint256 expectedShareIn2 = mock2.previewWithdraw(expectedShareIn1);
        uint256 expectedShareIn3 = mock3.previewWithdraw(expectedShareIn2);

        assertEq(expectedShareIn3, 166_666_666_666_666_668);
        assertEq(expectedShareIn2, 333_333_333_333_333_334);
        assertEq(expectedShareIn1, 666_666_666_666_666_667);

        address[] memory path = new address[](4);
        path[0] = address(mock3);
        path[1] = address(mock2);
        path[2] = address(mock1);
        path[3] = address(baseAsset);

        uint256[] memory sharesIn = router.previewWithdraws(path, 1e18);
        assertEq(sharesIn.length, 3);
        assertEq(sharesIn[0], expectedShareIn3);
        assertEq(sharesIn[1], expectedShareIn2);
        assertEq(sharesIn[2], expectedShareIn1);
    }

    function test_previewWithdraws_v2Vault() public {
        uint256 assetInAmount = 1e6;
        address[] memory path = new address[](2);
        path[0] = MAINNET_YVUSDC_VAULT_V2;
        path[1] = MAINNET_USDC;

        uint256[] memory sharesOut = router.previewWithdraws(path, assetInAmount);
        assertEq(sharesOut.length, 1);
        assertEq(sharesOut[0], 944_892);
    }

    function test_previewWithdraws_StakeDAO() public {
        uint256 assetOutAmount = 1 ether;
        address[] memory path = new address[](2);
        path[0] = MAINNET_STAKE_DAO_ETH_YFI_GAUGE;
        path[1] = MAINNET_ETH_YFI_VAULT_V2;

        (uint256[] memory sharesIn) = router.previewWithdraws(path, assetOutAmount);
        assertEq(sharesIn.length, 1);
        assertEq(sharesIn[0], 1 ether);
    }

    function test_previewWithdraws_revertWhen_PreviewPathIsTooShort() public {
        uint256 assetOutAmount = 1 ether;
        address[] memory path = new address[](1);
        path[0] = MAINNET_ETH_YFI_GAUGE;

        vm.expectRevert(Yearn4626RouterExt.PreviewPathIsTooShort.selector);
        router.previewWithdraws(path, assetOutAmount);
    }

    function test_previewWithdraws_revertWhen_PreviewNonVaultAddressInPath() public {
        uint256 assetOutAmount = 1 ether;
        address[] memory path = new address[](2);
        path[0] = MAINNET_YFI; // Use non 4626 address for the test
        path[1] = MAINNET_ETH_YFI_GAUGE;

        vm.expectRevert(abi.encodeWithSelector(Yearn4626RouterExt.PreviewNonVaultAddressInPath.selector, MAINNET_YFI));
        router.previewWithdraws(path, assetOutAmount);
    }

    function test_previewWithdraws_revertWhen_InvalidVaultInPath_NotAContract() public {
        uint256 assetOutAmount = 1 ether;
        address[] memory path = new address[](2);
        path[0] = address(0); // Use non 4626 address for the test
        path[1] = MAINNET_ETH_YFI_GAUGE;

        vm.expectRevert(abi.encodeWithSelector(Yearn4626RouterExt.PreviewNonVaultAddressInPath.selector, address(0)));
        router.previewWithdraws(path, assetOutAmount);
    }

    function test_previewWithdraws_revertWhen_PreviewVaultMismatch() public {
        uint256 assetOutAmount = 1 ether;
        address[] memory path = new address[](3);
        path[0] = MAINNET_ETH_YFI_GAUGE;
        path[1] = MAINNET_ETH_YFI_VAULT_V2;
        path[2] = MAINNET_CRV_YCRV_GAUGE; // Intentional mismatch for the test

        vm.expectRevert(Yearn4626RouterExt.PreviewVaultMismatch.selector);
        router.previewWithdraws(path, assetOutAmount);
    }

    function testFuzz_previewRedeems(uint256 shareInAmount) public {
        shareInAmount = bound(shareInAmount, 1, IERC20(MAINNET_ETH_YFI_GAUGE).totalSupply());

        // Snapshot the state before the redeem
        uint256 beforeRedeem = vm.snapshot();

        airdrop(IERC20(MAINNET_ETH_YFI_GAUGE), address(router), shareInAmount, false);

        // Redeem from the gauge
        uint256 expectedVaultTokenOut =
            router.redeemFromRouter(IERC4626(MAINNET_ETH_YFI_GAUGE), shareInAmount, address(router), 0);
        assertEq(IERC20(MAINNET_ETH_YFI_GAUGE).balanceOf(address(router)), 0);
        assertEq(IERC20(MAINNET_ETH_YFI_VAULT_V2).balanceOf(address(router)), expectedVaultTokenOut);
        uint256 expectedLPTokenOut =
            router.redeemVaultV2(IYearnVaultV2(MAINNET_ETH_YFI_VAULT_V2), expectedVaultTokenOut, address(router), 0);
        assertEq(IERC20(MAINNET_ETH_YFI_VAULT_V2).balanceOf(address(router)), 0);
        assertEq(IERC20(MAINNET_ETH_YFI_POOL_LP_TOKEN).balanceOf(address(router)), expectedLPTokenOut);

        // Revert to the snapshot before the redeem
        vm.revertToAndDelete(beforeRedeem);

        address[] memory path = new address[](3);
        path[0] = MAINNET_ETH_YFI_GAUGE;
        path[1] = MAINNET_ETH_YFI_VAULT_V2;
        path[2] = MAINNET_ETH_YFI_POOL_LP_TOKEN;

        (uint256[] memory assetsOut) = router.previewRedeems(path, shareInAmount);
        assertEq(assetsOut.length, 2);
        assertEq(assetsOut[0], expectedVaultTokenOut);
        assertEq(assetsOut[1], expectedLPTokenOut);
    }

    function test_previewRedeems_v2Vault() public {
        uint256 assetInAmount = 1e6;
        address[] memory path = new address[](2);
        path[0] = MAINNET_YVUSDC_VAULT_V2;
        path[1] = MAINNET_USDC;

        uint256[] memory sharesOut = router.previewRedeems(path, assetInAmount);
        assertEq(sharesOut.length, 1);
        assertEq(sharesOut[0], 1_058_323);
    }

    function test_previewRedeems_StakeDAO() public {
        uint256 shareInAmount = 1 ether;
        address[] memory path = new address[](2);
        path[0] = MAINNET_STAKE_DAO_ETH_YFI_GAUGE;
        path[1] = MAINNET_ETH_YFI_VAULT_V2;

        (uint256[] memory assetsOut) = router.previewRedeems(path, shareInAmount);
        assertEq(assetsOut.length, 1);
        assertEq(assetsOut[0], 1 ether);
    }

    function test_previewRedeems_revertWhen_PreviewPathIsTooShort() public {
        uint256 shareInAmount = 1 ether;
        address[] memory path = new address[](1);
        path[0] = MAINNET_ETH_YFI_GAUGE;

        vm.expectRevert(Yearn4626RouterExt.PreviewPathIsTooShort.selector);
        router.previewRedeems(path, shareInAmount);
    }

    function test_previewRedeems_revertWhen_PreviewNonVaultAddressInPath() public {
        uint256 shareInAmount = 1 ether;
        address[] memory path = new address[](2);
        path[0] = MAINNET_YFI; // Use non 4626 address for the test
        path[1] = MAINNET_ETH_YFI_GAUGE;

        vm.expectRevert(abi.encodeWithSelector(Yearn4626RouterExt.PreviewNonVaultAddressInPath.selector, MAINNET_YFI));
        router.previewRedeems(path, shareInAmount);
    }

    function test_previewRedeems_revertWhen_PreviewNonVaultAddressInPath_NotAContract() public {
        uint256 shareInAmount = 1 ether;
        address[] memory path = new address[](2);
        path[0] = address(0); // Use non 4626 address for the test
        path[1] = MAINNET_ETH_YFI_GAUGE;

        vm.expectRevert(abi.encodeWithSelector(Yearn4626RouterExt.PreviewNonVaultAddressInPath.selector, address(0)));
        router.previewRedeems(path, shareInAmount);
    }

    function test_previewRedeems_revertWhen_PreviewVaultMismatch() public {
        uint256 shareInAmount = 1 ether;
        address[] memory path = new address[](3);
        path[0] = MAINNET_ETH_YFI_GAUGE;
        path[1] = MAINNET_ETH_YFI_VAULT_V2;
        path[2] = MAINNET_CRV_YCRV_GAUGE; // Intentional mismatch for the test

        vm.expectRevert(Yearn4626RouterExt.PreviewVaultMismatch.selector);
        router.previewRedeems(path, shareInAmount);
    }

    //------------------- Multicall Tests -------------------
    function test_lpTokenToYearnGauge() public {
        uint256 depositAmount = 1 ether;
        airdrop(IERC20(MAINNET_ETH_YFI_POOL_LP_TOKEN), user, depositAmount, false);

        // Generate a permit signature
        uint256 currentNonce = IERC20Permit(MAINNET_ETH_YFI_POOL_LP_TOKEN).nonces(user);
        uint256 deadline = block.timestamp + 1000;
        (uint8 v, bytes32 r, bytes32 s) = _generatePermitSignature(
            MAINNET_ETH_YFI_POOL_LP_TOKEN, user, userPriv, address(router), depositAmount, currentNonce, deadline
        );

        bytes[] memory data = new bytes[](6);
        data[0] = abi.encodeWithSelector(
            SelfPermit.selfPermit.selector, MAINNET_ETH_YFI_POOL_LP_TOKEN, depositAmount, deadline, v, r, s
        );
        data[1] = abi.encodeWithSelector(
            PeripheryPayments.pullToken.selector, MAINNET_ETH_YFI_POOL_LP_TOKEN, depositAmount, address(router)
        );
        // One time max approval for the vault to spend the LP tokens
        data[2] = abi.encodeWithSelector(
            PeripheryPayments.approve.selector, MAINNET_ETH_YFI_POOL_LP_TOKEN, MAINNET_ETH_YFI_VAULT_V2, _MAX_UINT256
        );
        data[3] = abi.encodeWithSelector(
            Yearn4626RouterExt.depositToVaultV2.selector,
            MAINNET_ETH_YFI_VAULT_V2,
            depositAmount,
            address(router),
            // When depositing into vaults, the shares may be less than the deposit amount
            // For yearn v2 vaults, use pricePerShare to calculate the shares
            // 1e18 * depositAmount / YearnVaultV2.pricePerShare() - 1
            949_289_266_142_683_599
        );
        // One time max approval for the vault to spend the LP tokens
        data[4] = abi.encodeWithSelector(
            PeripheryPayments.approve.selector, MAINNET_ETH_YFI_VAULT_V2, MAINNET_ETH_YFI_GAUGE, _MAX_UINT256
        );
        data[5] = abi.encodeWithSelector(
            Yearn4626RouterBase.deposit.selector,
            MAINNET_ETH_YFI_GAUGE,
            949_289_266_142_683_599,
            user,
            // Gauges return shares 1:1 with the deposit amount
            949_289_266_142_683_599
        );

        vm.prank(user);
        bytes[] memory ret = router.multicall(data);
        assertEq(ret[0], "", "SelfPermit should return empty bytes");
        assertEq(ret[1], "", "pullToken should return empty bytes");
        assertEq(ret[2], "", "approve should return empty bytes");
        assertEq(abi.decode(ret[3], (uint256)), 949_289_266_142_683_599, "depositToVaultV2 should return minted shares");
        assertEq(ret[4], "", "approve should return empty bytes");
        assertEq(abi.decode(ret[5], (uint256)), 949_289_266_142_683_599, "deposit should return minted shares");

        assertEq(IERC20(MAINNET_ETH_YFI_POOL_LP_TOKEN).balanceOf(user), 0);
        assertEq(IERC20(MAINNET_ETH_YFI_GAUGE).balanceOf(user), 949_289_266_142_683_599);
    }

    function test_yearnGaugeToLPToken() public {
        uint256 shareAmount = 949_289_266_142_683_599;
        airdrop(IERC20(MAINNET_ETH_YFI_GAUGE), user, shareAmount, false);

        // Yearn gauge does not support permit signing, therefore we must use Permit2
        // User's one time max approve Permit2.
        vm.prank(user);
        IERC20(MAINNET_ETH_YFI_GAUGE).approve(MAINNET_PERMIT2, _MAX_UINT256);

        // Generate Permit2 Signature
        // Find current approval nonce of the user
        (,, uint48 currentNonce) = IPermit2(MAINNET_PERMIT2).allowance(user, MAINNET_ETH_YFI_GAUGE, address(router));
        uint256 deadline = block.timestamp + 1000;
        (
            ISignatureTransfer.PermitTransferFrom memory permit,
            ISignatureTransfer.SignatureTransferDetails memory transferDetails,
            bytes memory signature
        ) = _generateRouterPullTokenWithPermit2Params({
            privateKey: userPriv,
            token: MAINNET_ETH_YFI_GAUGE,
            amount: shareAmount,
            to: address(router),
            nonce: currentNonce,
            deadline: deadline
        });

        // Build multicall data
        bytes[] memory data = new bytes[](4);
        data[0] =
            abi.encodeWithSelector(Yearn4626RouterExt.pullTokenWithPermit2.selector, permit, transferDetails, signature);
        data[1] = abi.encodeWithSelector(
            Yearn4626RouterExt.redeemFromRouter.selector,
            MAINNET_ETH_YFI_GAUGE,
            shareAmount,
            address(router),
            // Yearn gauges return shares 1:1 with the deposit amount
            shareAmount
        );
        data[2] = abi.encodeWithSelector(
            PeripheryPayments.approve.selector, MAINNET_ETH_YFI_VAULT_V2, MAINNET_ETH_YFI_POOL_LP_TOKEN, _MAX_UINT256
        );
        data[3] = abi.encodeWithSelector(
            Yearn4626RouterExt.redeemVaultV2.selector,
            MAINNET_ETH_YFI_VAULT_V2,
            shareAmount,
            address(user),
            // When redeeming vault shares, the asset out may be different than the shares
            // For yearn v2 vaults, use pricePerShare to calculate the asset out
            // shareAmount * YearnVaultV2.pricePerShare() / 1e18
            999_999_999_999_999_999
        );

        vm.prank(user);
        bytes[] memory ret = router.multicall(data);
        assertEq(ret[0], "", "pullTokenWithPermit2 should return empty bytes");
        assertEq(abi.decode(ret[1], (uint256)), 949_289_266_142_683_599, "withdraw should return withdrawn shares");
        assertEq(ret[2], "", "approve should return empty bytes");
        assertEq(abi.decode(ret[3], (uint256)), 999_999_999_999_999_999, "redeemVaultV2 should return withdrawn amount");
    }

    function test_curveLpTokenToYearnGauge_revertWhen_insufficientShares() public {
        uint256 depositAmount = 1 ether;
        airdrop(IERC20(MAINNET_ETH_YFI_POOL_LP_TOKEN), user, depositAmount);

        // Generate a permit signature
        uint256 currentNonce = IERC20Permit(MAINNET_ETH_YFI_POOL_LP_TOKEN).nonces(user);
        uint256 deadline = block.timestamp + 1000;
        (uint8 v, bytes32 r, bytes32 s) = _generatePermitSignature(
            MAINNET_ETH_YFI_POOL_LP_TOKEN, user, userPriv, address(router), depositAmount, currentNonce, deadline
        );

        bytes[] memory data = new bytes[](6);
        data[0] = abi.encodeWithSelector(
            SelfPermit.selfPermit.selector, MAINNET_ETH_YFI_POOL_LP_TOKEN, depositAmount, block.timestamp, v, r, s
        );
        data[1] = abi.encodeWithSelector(
            PeripheryPayments.pullToken.selector, MAINNET_ETH_YFI_POOL_LP_TOKEN, depositAmount, address(router)
        );
        // One time max approval for the vault to spend the LP tokens
        data[2] = abi.encodeWithSelector(
            PeripheryPayments.approve.selector, MAINNET_ETH_YFI_POOL_LP_TOKEN, MAINNET_ETH_YFI_VAULT_V2, _MAX_UINT256
        );
        data[3] = abi.encodeWithSelector(
            Yearn4626RouterExt.depositToVaultV2.selector,
            MAINNET_ETH_YFI_VAULT_V2,
            depositAmount,
            address(router),
            // When depositing into vaults, the shares may be less than the deposit amount
            // For yearn v2 vaults, use pricePerShare to calculate the shares
            // 1e18 * depositAmount / YearnVaultV2.pricePerShare()
            // setting as depositAmount to show fail case
            depositAmount
        );
        // One time max approval for the vault to spend the LP tokens
        data[4] = abi.encodeWithSelector(
            PeripheryPayments.approve.selector, MAINNET_ETH_YFI_VAULT_V2, MAINNET_ETH_YFI_GAUGE, _MAX_UINT256
        );
        data[5] = abi.encodeWithSelector(
            Yearn4626RouterBase.deposit.selector,
            MAINNET_ETH_YFI_GAUGE,
            949_289_266_142_683_599,
            user,
            // Gauges return shares 1:1 with the deposit amount
            949_289_266_142_683_599
        );

        // uniswap code doesn't allow for below
        // vm.expectRevert(abi.encodeWithSelector(Yearn4626RouterExt.InsufficientShares.selector));
        vm.expectRevert(); // have to use generic revert for now
        vm.prank(user);
        router.multicall(data);
    }
}<|MERGE_RESOLUTION|>--- conflicted
+++ resolved
@@ -331,7 +331,6 @@
 
         uint256[] memory assetsIn = router.previewMints(path, shareOutAmount);
         assertEq(assetsIn.length, 2);
-<<<<<<< HEAD
 
         airdrop(IERC20(MAINNET_ETH_YFI_POOL_LP_TOKEN), address(router), assetsIn[0], false);
         // Deposit the returned assetIn amount to the vault
@@ -347,9 +346,6 @@
         uint256 actualGaugeShareAmount = router.deposit(IYearn4626(MAINNET_ETH_YFI_GAUGE), assetsIn[1], user, 0);
         // Confirm the final share amount is equal to the expected share amount
         assertEq(actualGaugeShareAmount, shareOutAmount);
-=======
-        assertEq(assetsIn[0], 1 ether);
-        assertEq(assetsIn[1], 949_289_266_142_683_599);
     }
 
     function test_previewMints_Multiple4626() public {
@@ -391,7 +387,6 @@
         assertEq(assetsIn[0], expectedBaseAssetIn);
         assertEq(assetsIn[1], expectedAssetIn1);
         assertEq(assetsIn[2], expectedAssetIn2);
->>>>>>> 3a40ac31
     }
 
     function test_previewMints_v2Vault() public {
