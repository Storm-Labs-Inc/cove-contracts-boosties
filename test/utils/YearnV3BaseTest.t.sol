--- conflicted
+++ resolved
@@ -7,13 +7,9 @@
 import { ERC20 } from "@openzeppelin-5.0/contracts/token/ERC20/ERC20.sol";
 import { MockStrategy } from "../mocks/MockStrategy.sol";
 import { WrappedYearnV3Strategy } from "src/strategies/WrappedYearnV3Strategy.sol";
-<<<<<<< HEAD
 import { WrappedYearnV3StrategyAssetSwapOracle } from "src/strategies/WrappedYearnV3StrategyAssetSwapOracle.sol";
 import { WrappedYearnV3StrategyAssetSwapStatic } from "src/strategies/WrappedYearnV3StrategyAssetSwapStatic.sol";
-=======
-import { WrappedYearnV3StrategyCurveSwapper } from "src/strategies/WrappedYearnV3StrategyCurveSwapper.sol";
-import { WrappedYearnV3StrategyStaticSwapper } from "src/strategies/WrappedYearnV3StrategyStaticSwapper.sol";
->>>>>>> f705d6f8
+
 import { YearnStakingDelegate } from "src/YearnStakingDelegate.sol";
 import { CurveRouterSwapper } from "src/swappers/CurveRouterSwapper.sol";
 
@@ -438,25 +434,6 @@
         return _wrappedStrategy;
     }
 
-    function setUpYearnStakingDelegate(address _treasury, address _admin, address _manager) public returns (address) {
-        YearnStakingDelegate yearnStakingDelegate =
-        new YearnStakingDelegate(MAINNET_YFI, dYFI, MAINNET_VE_YFI, MAINNET_SNAPSHOT_DELEGATE_REGISTRY, MAINNET_CURVE_ROUTER, _treasury, _admin, _manager);
-
-        CurveRouterSwapper.CurveSwapParams memory ysdSwapParams;
-        // [token_from, pool, token_to, pool, ...]
-        ysdSwapParams.route[0] = dYFI;
-        ysdSwapParams.route[1] = dYfiEthCurvePool;
-        ysdSwapParams.route[2] = MAINNET_ETH;
-        ysdSwapParams.route[3] = MAINNET_YFI_ETH_POOL;
-        ysdSwapParams.route[4] = MAINNET_YFI;
-
-        ysdSwapParams.swapParams[0] = [uint256(1), 0, 1, 2, 2];
-        ysdSwapParams.swapParams[1] = [uint256(0), 1, 1, 2, 2];
-        vm.prank(_admin);
-        yearnStakingDelegate.setRouterParams(ysdSwapParams);
-        return address(yearnStakingDelegate);
-    }
-
     function endorseStrategy(address strategy) public {
         vm.prank(admin);
         Registry(yearnRegistry).endorseStrategy(strategy);
