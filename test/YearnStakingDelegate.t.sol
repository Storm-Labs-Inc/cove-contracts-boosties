// SPDX-License-Identifier: UNLICENSED
pragma solidity ^0.8.18;

import { YearnV3BaseTest } from "./utils/YearnV3BaseTest.t.sol";
import { console2 as console } from "test/utils/BaseTest.t.sol";
import { IStrategy } from "tokenized-strategy/interfaces/IStrategy.sol";
import { IVault } from "src/interfaces/IVault.sol";
import { IWrappedYearnV3Strategy } from "src/interfaces/IWrappedYearnV3Strategy.sol";
import { ERC20 } from "@openzeppelin/contracts/token/ERC20/ERC20.sol";
import { IERC20, SafeERC20 } from "@openzeppelin/contracts/token/ERC20/utils/SafeERC20.sol";
import { IVotingYFI } from "src/interfaces/IVotingYFI.sol";
import { YearnStakingDelegate } from "src/YearnStakingDelegate.sol";
import { Errors } from "src/libraries/Errors.sol";
import { IGaugeFactory } from "src/interfaces/IGaugeFactory.sol";
import { IGauge } from "src/interfaces/IGauge.sol";

contract YearnStakingDelegateTest is YearnV3BaseTest {
    using SafeERC20 for IERC20;

    YearnStakingDelegate public yearnStakingDelegate;
    IStrategy public mockStrategy;
    address public testVault;
    address public testGauge;

    // Airdrop amounts
    uint256 public constant ALICE_YFI = 5000e18;

    function setUp() public override {
        super.setUp();

        // create admin user that will be the owner of the yearnStakingDelegate
        createUser("admin");
        // create alice who will be lock YFI via the yearnStakingDelegate
        createUser("alice");
        // create manager of the yearnStakingDelegate
        createUser("manager");
        // create an address that will act as a wrapped strategy
        createUser("wrappedStrategy");

        // Deploy vault
        testVault = deployVaultV3("USDC Test Vault", USDC, new address[](0));
        // Deploy gauge
        testGauge = deployGaugeViaFactory(testVault, users["admin"], "USDC Test Vault Gauge");

        // Give alice some YFI
<<<<<<< HEAD
        airdrop(ERC20(ETH_YFI), users["alice"], ALICE_YFI);
=======
        airdrop(ERC20(ETH_YFI), users["alice"], 1e18);
>>>>>>> 40b105a5

        // Give admin some oYFI
        airdrop(ERC20(oYFI), users["admin"], 1_000_000e18);

        // Start new rewards
        vm.startPrank(users["admin"]);
        IERC20(oYFI).approve(testGauge, 1_000_000e18);
        IGauge(testGauge).queueNewRewards(1_000_000e18);
        vm.stopPrank();

        require(IERC20(oYFI).balanceOf(testGauge) == 1_000_000e18, "queueNewRewards failed");

        yearnStakingDelegate = new YearnStakingDelegate(ETH_YFI, oYFI, ETH_VE_YFI, users["admin"], users["manager"]);
    }

    function test_constructor() public {
        assertEq(yearnStakingDelegate.yfi(), ETH_YFI);
        assertEq(yearnStakingDelegate.oYfi(), oYFI);
        assertEq(yearnStakingDelegate.veYfi(), ETH_VE_YFI);
        assertEq(yearnStakingDelegate.hasRole(yearnStakingDelegate.MANAGER_ROLE(), users["manager"]), true);
        assertEq(yearnStakingDelegate.hasRole(yearnStakingDelegate.DEFAULT_ADMIN_ROLE(), users["admin"]), true);
    }

    function test_setAssociatedGauge() public {
        vm.prank(users["manager"]);
        yearnStakingDelegate.setAssociatedGauge(testVault, testGauge);
        require(yearnStakingDelegate.associatedGauge(testVault) == testGauge, "setAssociatedGauge failed");
    }

    function _lockYFI(address user, uint256 amount) internal {
        vm.startPrank(user);
        IERC20(ETH_YFI).approve(address(yearnStakingDelegate), amount);
        yearnStakingDelegate.lockYfi(amount);
        vm.stopPrank();
    }

    function test_lockYFI() public {
        _lockYFI(users["alice"], 1e16);

        assertEq(IERC20(ETH_YFI).balanceOf(address(yearnStakingDelegate)), 0, "lock failed");
        assertEq(IERC20(ETH_VE_YFI).balanceOf(address(yearnStakingDelegate)), 999_999_999_971_481_600, "lock failed");
    }

    function testFuzz_lockYFI_revertsWhenCreatingLockWithLessThanMinAmount(uint256 lockAmount) public {
        vm.assume(lockAmount > 0);
        vm.assume(lockAmount < 1e18);
        vm.startPrank(users["alice"]);
        IERC20(ETH_YFI).approve(address(yearnStakingDelegate), lockAmount);
        vm.expectRevert();
        yearnStakingDelegate.lockYfi(lockAmount);
        vm.stopPrank();
    }

    function testFuzz_lockYFI(uint256 lockAmount) public {
        vm.assume(lockAmount >= 1e18);
        vm.assume(lockAmount < IERC20(ETH_YFI).balanceOf(users["alice"]));
        _lockYFI(users["alice"], lockAmount);

        assertEq(IERC20(ETH_YFI).balanceOf(address(yearnStakingDelegate)), 0, "lock failed");
        assertGt(IERC20(ETH_VE_YFI).balanceOf(address(yearnStakingDelegate)), lockAmount - 1e9, "lock failed");
        assertLe(IERC20(ETH_VE_YFI).balanceOf(address(yearnStakingDelegate)), lockAmount, "lock failed");
    }

    function test_earlyUnlock() public {
        _lockYFI(users["alice"], 1e18);

        vm.startPrank(users["admin"]);
        yearnStakingDelegate.setPerpetualLock(false);
        yearnStakingDelegate.earlyUnlock(users["admin"]);
        vm.stopPrank();

        assertEq(IERC20(ETH_VE_YFI).balanceOf(address(yearnStakingDelegate)), 0, "early unlock failed");
    }

    function testFuzz_earlyUnlock(uint256 lockAmount) public {
        vm.assume(lockAmount >= 1e18);
        vm.assume(lockAmount < IERC20(ETH_YFI).balanceOf(users["alice"]));
        _lockYFI(users["alice"], lockAmount);

        vm.startPrank(users["admin"]);
        yearnStakingDelegate.setPerpetualLock(false);
        yearnStakingDelegate.earlyUnlock(users["admin"]);
        vm.stopPrank();

        assertEq(IERC20(ETH_VE_YFI).balanceOf(address(yearnStakingDelegate)), 0, "early unlock failed");
    }

    function test_earlyUnlock_revertsPerpeutalLockEnabled() public {
        _lockYFI(users["alice"], 1e18);

        vm.startPrank(users["admin"]);
        vm.expectRevert(abi.encodeWithSelector(Errors.PerpetualLockEnabled.selector));
        yearnStakingDelegate.earlyUnlock(users["admin"]);
    }

    function testFuzz_depositToGauge(uint256 vaultBalance) public {
        vm.assume(vaultBalance > 0);
        vm.startPrank(users["manager"]);
        yearnStakingDelegate.setAssociatedGauge(testVault, testGauge);
        vm.stopPrank();

        airdrop(ERC20(testVault), users["wrappedStrategy"], vaultBalance);

        vm.startPrank(users["wrappedStrategy"]);
        IERC20(testVault).approve(address(yearnStakingDelegate), vaultBalance);
        yearnStakingDelegate.depositToGauge(testVault, vaultBalance);
        vm.stopPrank();

        // Check the yearn staking delegate has received the gauge tokens
        require(IERC20(testGauge).balanceOf(address(yearnStakingDelegate)) == vaultBalance, "depositToGauge failed");
        // Check the gauge has received the vault tokens
        require(IERC20(testVault).balanceOf(testGauge) == vaultBalance, "depositToGauge failed");
    }

    function testFuzz_withdrawFromGauge(uint256 vaultBalance) public {
        vm.assume(vaultBalance > 0);
        vm.startPrank(users["manager"]);
        yearnStakingDelegate.setAssociatedGauge(testVault, testGauge);
        vm.stopPrank();

        airdrop(ERC20(testVault), users["wrappedStrategy"], vaultBalance);

        vm.startPrank(users["wrappedStrategy"]);
        IERC20(testVault).approve(address(yearnStakingDelegate), vaultBalance);
        yearnStakingDelegate.depositToGauge(testVault, vaultBalance);
        vm.stopPrank();

        require(IERC20(testGauge).balanceOf(address(yearnStakingDelegate)) == vaultBalance, "depositToGauge failed");
        require(IERC20(testVault).balanceOf(testGauge) == vaultBalance, "depositToGauge failed");

        // Start withdraw process
        vm.startPrank(users["wrappedStrategy"]);
        yearnStakingDelegate.withdrawFromGauge(testVault, vaultBalance);
        vm.stopPrank();

        // Check the yearn staking delegate has released the gauge tokens
        require(IERC20(testGauge).balanceOf(address(yearnStakingDelegate)) == 0, "withdrawFromGauge failed");
        // Check the gauge has released the vault tokens
        require(IERC20(testVault).balanceOf(testGauge) == 0, "withdrawFromGauge failed");
        // Check that wrappedStrategy has received the vault tokens
        require(IERC20(testVault).balanceOf(users["wrappedStrategy"]) == vaultBalance, "withdrawFromGauge failed");
    }

    function test_harvest() public {
        vm.startPrank(users["manager"]);
        yearnStakingDelegate.setAssociatedGauge(testVault, testGauge);
        vm.stopPrank();

        // Deposit to gauge
        airdrop(ERC20(testVault), users["wrappedStrategy"], 1e18);
        vm.startPrank(users["wrappedStrategy"]);
        IERC20(testVault).approve(address(yearnStakingDelegate), 1e18);
        yearnStakingDelegate.depositToGauge(testVault, 1e18);

        vm.warp(block.timestamp + 7 days);

        // Harvest
        yearnStakingDelegate.harvest(testVault);
        vm.stopPrank();

        // Check that the vault has received the rewards
        require(IERC20(oYFI).balanceOf(users["wrappedStrategy"]) == 49_999_999_999_999_999_965_120, "harvest failed");
    }
}<|MERGE_RESOLUTION|>--- conflicted
+++ resolved
@@ -43,11 +43,7 @@
         testGauge = deployGaugeViaFactory(testVault, users["admin"], "USDC Test Vault Gauge");
 
         // Give alice some YFI
-<<<<<<< HEAD
         airdrop(ERC20(ETH_YFI), users["alice"], ALICE_YFI);
-=======
-        airdrop(ERC20(ETH_YFI), users["alice"], 1e18);
->>>>>>> 40b105a5
 
         // Give admin some oYFI
         airdrop(ERC20(oYFI), users["admin"], 1_000_000e18);
