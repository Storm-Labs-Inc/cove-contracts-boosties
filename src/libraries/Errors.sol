--- conflicted
+++ resolved
@@ -95,16 +95,14 @@
     /// COVE YEARN GAUGE FACTORY ///
     error GaugeAlreadyDeployed();
 
-<<<<<<< HEAD
     /// MINICHEF V3 ////
     error InvalidLPToken();
     error InsufficientBalance();
     error LPTokenAlreadyAdded();
-=======
+
     /// Yearn4626RouterExt ///
     error InsufficientShares();
     error InvalidTo();
->>>>>>> 56d5ea13
 
     /// TESTING ///
 
