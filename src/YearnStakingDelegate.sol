--- conflicted
+++ resolved
@@ -22,11 +22,8 @@
  * @notice Contract for staking yearn gauge tokens, managing rewards, and delegating voting power.
  * @dev Inherits from IYearnStakingDelegate, AccessControlEnumerable, ReentrancyGuard, and Rescuable.
  */
-<<<<<<< HEAD
 contract YearnStakingDelegate is IYearnStakingDelegate, AccessControl, ReentrancyGuard, Rescuable, Pausable {
-=======
-contract YearnStakingDelegate is IYearnStakingDelegate, AccessControlEnumerable, ReentrancyGuard, Rescuable {
->>>>>>> 77db27f9
+contract YearnStakingDelegate is IYearnStakingDelegate, AccessControlEnumerable, ReentrancyGuard, Rescuable, Pausable {
     // Libraries
     using SafeERC20 for IERC20;
     using ClonesWithImmutableArgs for address;
