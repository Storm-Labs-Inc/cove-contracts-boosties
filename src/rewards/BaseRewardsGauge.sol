// SPDX-License-Identifier: UNLICENSED
pragma solidity 0.8.18;

import {
    ERC4626Upgradeable,
    ERC20Upgradeable,
    IERC20Upgradeable as IERC20,
    IERC20MetadataUpgradeable as IERC20Metadata,
    SafeERC20Upgradeable as SafeERC20
} from "@openzeppelin-upgradeable/contracts/token/ERC20/extensions/ERC4626Upgradeable.sol";
import { ERC20PermitUpgradeable } from
    "@openzeppelin-upgradeable/contracts/token/ERC20/extensions/ERC20PermitUpgradeable.sol";
import { ReentrancyGuardUpgradeable } from "@openzeppelin-upgradeable/contracts/security/ReentrancyGuardUpgradeable.sol";
import { AccessControlEnumerableUpgradeable } from
    "@openzeppelin-upgradeable/contracts/access/AccessControlEnumerableUpgradeable.sol";
import { Math } from "@openzeppelin/contracts/utils/math/Math.sol";
import { IBaseRewardsGauge } from "../interfaces/rewards/IBaseRewardsGauge.sol";
import { PausableUpgradeable } from "@openzeppelin-upgradeable/contracts/security/PausableUpgradeable.sol";

/**
 * @title Base Rewards Gauge
 * @notice Gauge contract for managing and distributing reward tokens to stakers.
 * @dev This contract handles the accounting of reward tokens, allowing users to claim their accrued rewards.
 * It supports multiple reward tokens and allows for the addition of new rewards by authorized distributors.
<<<<<<< HEAD
 * It does not support rebasing or fee on transfer tokens.
=======
 * Does not support distributing reward tokens with a max supply greater than `type(uint128).max`.
>>>>>>> e83baf6e
 */
abstract contract BaseRewardsGauge is
    IBaseRewardsGauge,
    ERC4626Upgradeable,
    ERC20PermitUpgradeable,
    AccessControlEnumerableUpgradeable,
    ReentrancyGuardUpgradeable,
    PausableUpgradeable
{
    using SafeERC20 for IERC20;

    struct Reward {
        /// @dev Address of the reward distributor.
        address distributor;
        /// @dev Timestamp when the reward period finishes.
        uint256 periodFinish;
        /// @dev Reward rate per second.
        uint256 rate;
        /// @dev Timestamp of the last reward update.
        uint256 lastUpdate;
        /// @dev Integral of the reward rate up to the last update.
        uint256 integral;
        /// @dev Amount of reward left over after distribution.
        uint256 leftOver;
    }

    /// @notice Role identifier for the manager role.
    bytes32 public constant MANAGER_ROLE = keccak256("MANAGER_ROLE");
    /// @notice Role identifier for the pauser role.
    bytes32 public constant PAUSER_ROLE = keccak256("PAUSER_ROLE");
    /// @notice Maximum number of rewards that can be managed by the gauge.
    uint256 public constant MAX_REWARDS = 8;
    /// @dev Constant representing one week in seconds.
    uint256 internal constant _WEEK = 1 weeks;
    /// @dev Precision used for reward calculations.
    uint256 internal constant _PRECISION = 1e18;

    /// @notice Array of reward token addresses.
    address[] public rewardTokens;
    /// @dev Mapping from reward token address to its associated reward data.
    mapping(address => Reward) internal _rewardData;
    /// @notice Mapping from claimant address to their default reward receiver address.
    mapping(address => address) public rewardsReceiver;
    /// @notice Mapping from reward token address to claimant address to their integral reward amount.
    mapping(address => mapping(address => uint256)) public rewardIntegralFor;
    /// @notice Mapping from user address to reward token address to their claim data (claimable and claimed amounts).
    mapping(address => mapping(address => uint256)) public claimData;

    /// @dev Error indicating an attempt to redirect rewards for another user.
    error CannotRedirectForAnotherUser();
    /// @dev Error indicating that the maximum number of rewards has been reached.
    error MaxRewardsReached();
    /// @dev Error indicating that the reward token has already been added.
    error RewardTokenAlreadyAdded();
    /// @dev Error indicating an unauthorized action was attempted.
    error Unauthorized();
    /// @dev Error indicating that the distributor address has not been set.
    error DistributorNotSet();
    /// @dev Error indicating that an invalid distributor address was provided.
    error InvalidDistributorAddress();
    /// @dev Error indicating that the reward amount is too low.
    error RewardAmountTooLow();
    /// @dev Error indicating that a zero address was provided where it is not allowed.
    error ZeroAddress();
    /// @dev Error indicating that the reward token cannot be the same as the asset token.
    error RewardCannotBeAsset();

    /**
     * @notice Event emitted when a reward token is added to the gauge.
     * @param rewardToken The address of the reward token that was added.
     * @param distributor The address of the distributor for the added reward token.
     */
    event RewardTokenAdded(address indexed rewardToken, address distributor);
    /**
     * @notice Event emitted when a reward token is deposited into the gauge.
     * @param rewardToken The address of the reward token that was deposited.
     * @param amount The amount of the reward token that was deposited.
     * @param newRate The new rate of distribution per second for the deposited reward token.
     * @param timestamp The timestamp when the deposit occurred.
     */
    event RewardTokenDeposited(address indexed rewardToken, uint256 amount, uint256 newRate, uint256 timestamp);
    /**
     * @notice Event emitted when a reward distributor is set for a reward token.
     * @param rewardToken The address of the reward token for which the distributor is set.
     * @param distributor The address of the distributor set for the reward token.
     */
    event RewardDistributorSet(address indexed rewardToken, address distributor);

    /// @dev Constructor that disables initializers to prevent further initialization.
    constructor() payable {
        _disableInitializers();
    }

    // slither-disable-next-line naming-convention
    function __BaseRewardsGauge_init(address asset_) internal onlyInitializing {
        if (asset_ == address(0)) {
            revert ZeroAddress();
        }
        string memory name_ = string.concat(IERC20Metadata(asset_).name(), " Cove Rewards Gauge");
        string memory symbol_ = string.concat(IERC20Metadata(asset_).symbol(), "-gauge");

        __ERC20_init(name_, symbol_);
        __ERC20Permit_init(name_);
        __ERC4626_init(IERC20(asset_));
        __ReentrancyGuard_init();
        _grantRole(DEFAULT_ADMIN_ROLE, msg.sender);
        _grantRole(MANAGER_ROLE, msg.sender);
        _grantRole(PAUSER_ROLE, msg.sender);
    }

    /**
     * @notice Get the number of decimals for this token.
     * @return uint8 Number of decimals
     */
    function decimals() public view override(ERC20Upgradeable, ERC4626Upgradeable) returns (uint8) {
        return ERC4626Upgradeable.decimals();
    }

    /**
     * @notice Get the number of already-claimed reward tokens for a user
     * @param addr Account to get reward amount for
     * @param token Token to get reward amount for
     * @return uint256 Total amount of `_token` already claimed by `_addr`
     */
    function claimedReward(address addr, address token) external view returns (uint256) {
        return claimData[addr][token] % (2 ** 128);
    }

    /**
     * @notice Get the number of claimable reward tokens for a user
     * @param user Account to get reward amount for
     * @param rewardToken Token to get reward amount for
     * @return uint256 Claimable reward token amount
     */
    function claimableReward(address user, address rewardToken) external view returns (uint256) {
        Reward storage reward = _rewardData[rewardToken];
        uint256 integral = reward.integral;
        uint256 currentTotalSupply = totalSupply();
        if (currentTotalSupply != 0) {
            uint256 lastUpdate = Math.min(block.timestamp, reward.periodFinish);
            uint256 duration = lastUpdate - reward.lastUpdate;
            integral = integral + ((duration * reward.rate * _PRECISION) / currentTotalSupply);
        }

        uint256 integralFor = rewardIntegralFor[rewardToken][user];
        uint256 newClaimable = balanceOf(user) * (integral - integralFor) / _PRECISION;

        return (claimData[user][rewardToken] >> 128) + newClaimable;
    }

    /**
     * @notice Get the reward data for a reward token
     * @param rewardToken token address to get reward data for
     * @return Reward struct for the reward token
     */
    function getRewardData(address rewardToken) external view returns (Reward memory) {
        return _rewardData[rewardToken];
    }

    /**
     * @notice Set the default reward receiver for the caller.
     * @dev When set to address(0), rewards are sent to the caller
     * @param receiver Receiver address for any rewards claimed via `claimRewards`
     */
    function setRewardsReceiver(address receiver) external {
        rewardsReceiver[msg.sender] = receiver;
    }

    /**
     * @notice Claim available reward tokens for `addr`
     * @param addr Address to claim for
     * @param receiver Address to transfer rewards to - if set to
     *                 address(0), uses the default reward receiver
     *                 for the caller
     */
    function claimRewards(address addr, address receiver) external nonReentrant {
        if (receiver != address(0)) {
            if (addr != msg.sender) {
                revert CannotRedirectForAnotherUser();
            }
        }
        _checkpointRewards(addr, totalSupply(), true, receiver);
    }

    /**
     * @notice Adds a new reward token to be distributed by this contract.
     * @dev Adds a new reward token to the contract, enabling it to be claimed by users.
     * Can only be called by an address with the manager role.
     * @param rewardToken The address of the reward token to add.
     * @param distributor The address of the distributor for the reward token.
     */
    function addReward(address rewardToken, address distributor) external onlyRole(MANAGER_ROLE) {
        if (rewardToken == address(0) || distributor == address(0)) {
            revert ZeroAddress();
        }
        if (rewardToken == asset()) {
            revert RewardCannotBeAsset();
        }

        uint256 rewardCount = rewardTokens.length;
        if (rewardCount >= MAX_REWARDS) {
            revert MaxRewardsReached();
        }

        Reward storage reward = _rewardData[rewardToken];
        if (reward.distributor != address(0)) {
            revert RewardTokenAlreadyAdded();
        }

        emit RewardTokenAdded(rewardToken, distributor);
        reward.distributor = distributor;
        rewardTokens.push(rewardToken);
    }

    /**
     * @notice Set the reward distributor for a reward token. Only the current distributor or an address with the
     * manager role can call this.
     * @param rewardToken address of the reward token
     * @param distributor address of the distributor contract
     */
    function setRewardDistributor(address rewardToken, address distributor) external {
        Reward storage reward = _rewardData[rewardToken];
        address currentDistributor = reward.distributor;

        if (!(msg.sender == currentDistributor || hasRole(MANAGER_ROLE, msg.sender))) {
            revert Unauthorized();
        }
        if (currentDistributor == address(0)) {
            revert DistributorNotSet();
        }
        if (distributor == address(0)) {
            revert InvalidDistributorAddress();
        }

        emit RewardDistributorSet(rewardToken, distributor);
        reward.distributor = distributor;
    }

    /**
     * @notice Deposit reward tokens into the gauge. Only the distributor or an address with the manager role can call
     * this.
     * @param rewardToken address of the reward token
     * @param amount amount of reward tokens to deposit
     */
    function depositRewardToken(address rewardToken, uint256 amount) external nonReentrant {
        Reward storage reward = _rewardData[rewardToken];
        if (!(msg.sender == reward.distributor || hasRole(MANAGER_ROLE, msg.sender))) {
            revert Unauthorized();
        }
        _checkpointRewards(address(0), totalSupply(), false, address(0));

        uint256 periodFinish = reward.periodFinish;
        // slither-disable-next-line timestamp
        uint256 leftOver = reward.leftOver;
        if (block.timestamp < periodFinish) {
            uint256 remaining = periodFinish - block.timestamp;
            leftOver = leftOver + remaining * reward.rate;
        }
        uint256 newRewardAmount = amount + leftOver;
        uint256 newRate = newRewardAmount / _WEEK;
        // slither-disable-next-line timestamp,incorrect-equality
        if (newRate == 0) {
            revert RewardAmountTooLow();
        }
        emit RewardTokenDeposited(rewardToken, amount, newRate, block.timestamp);
        reward.rate = newRate;
        reward.lastUpdate = block.timestamp;
        reward.periodFinish = block.timestamp + _WEEK;
        // slither-disable-next-line weak-prng
        reward.leftOver = newRewardAmount % _WEEK;
        IERC20(rewardToken).safeTransferFrom(msg.sender, address(this), amount);
    }

    /**
     * @dev Pauses the contract. Only callable by PAUSER_ROLE or DEFAULT_ADMIN_ROLE.
     */
    function pause() external {
        if (!(hasRole(PAUSER_ROLE, msg.sender) || hasRole(DEFAULT_ADMIN_ROLE, msg.sender))) {
            revert Unauthorized();
        }
        _pause();
    }

    /**
     * @dev Unpauses the contract. Only callable by DEFAULT_ADMIN_ROLE.
     */
    function unpause() external onlyRole(DEFAULT_ADMIN_ROLE) {
        _unpause();
    }

    /**
     * @notice Returns the total amount of the underlying asset that the gauge has.
     * @dev Provides the total assets managed by the gauge, which is the same as the total supply of the gauge's shares.
     *      This is used to calculate the value of each share.
     * @return The total assets held by the gauge.
     */
    function totalAssets() public view virtual override(ERC4626Upgradeable) returns (uint256) {
        return totalSupply();
    }

    /**
     * @dev Internal function to claim pending rewards and update reward accounting for a user.
     *      This function is called during any claim operation and when rewards are deposited.
     *      It iterates through all reward tokens to update user rewards and optionally claims them.
     * @param user The user address to checkpoint rewards for. If set to address(0), only updates the global state.
     * @param totalSupply_ The current total supply of the staking token.
     * @param claim If true, rewards will be transferred to the user or their designated receiver.
     * @param receiver The address to send claimed rewards to. If set to address(0), sends to the user or their default
     * receiver.
     */
    function _checkpointRewards(address user, uint256 totalSupply_, bool claim, address receiver) internal {
        uint256 userBalance = 0;
        if (user != address(0)) {
            userBalance = balanceOf(user);
            if (claim) {
                if (receiver == address(0)) {
                    // if receiver is not explicitly declared, check if a default receiver is set
                    receiver = rewardsReceiver[user];
                    receiver = receiver == address(0) ? user : receiver;
                }
            }
        }
        uint256 rewardCount = rewardTokens.length;
        address[] memory tokens = rewardTokens;
        for (uint256 i = 0; i < rewardCount;) {
            address token = tokens[i];
            _updateReward(token, totalSupply_);
            if (user != address(0)) {
                _processUserReward(token, user, userBalance, claim, receiver);
            }

            /// @dev The unchecked block is used here because the loop index `i` is simply incremented in each
            /// iteration, ensuring that `i` will not exceed the length of the array and cause an overflow. Underflow is
            /// not a concern as `i` is initialized to 0 and only incremented.
            unchecked {
                ++i;
            }
        }
    }

    /**
     * @dev Internal function to update the reward accounting for a given token.
     *      This updates the accumulated reward per token and the timestamp of the last reward update.
     *      It is called by `_checkpointRewards` to ensure the reward state is up to date before any interactions.
     * @param token The address of the reward token to update accounting for.
     * @param totalSupply_ The current total supply of the staking token, used to calculate the rewards per token.
     */
    function _updateReward(address token, uint256 totalSupply_) internal {
        Reward storage reward = _rewardData[token];
        uint256 lastUpdate = Math.min(block.timestamp, reward.periodFinish);
        uint256 duration = lastUpdate - reward.lastUpdate;
        // slither-disable-next-line timestamp
        if (duration > 0) {
            if (totalSupply_ > 0) {
                reward.integral = reward.integral + (duration * reward.rate * _PRECISION / totalSupply_);
                reward.lastUpdate = lastUpdate;
            }
        }
    }

    /**
     * @dev Internal function to process user rewards, updating the claimable and claimed amounts.
     * @param token The address of the reward token to process.
     * @param user The user address to process rewards for.
     * @param userBalance The current balance of the user.
     * @param claim Whether to claim the rewards (transfer them to the user).
     * @param receiver The address to send claimed rewards to.
     */
    function _processUserReward(
        address token,
        address user,
        uint256 userBalance,
        bool claim,
        address receiver
    )
        internal
    {
        uint256 integral = _rewardData[token].integral;
        uint256 integralFor = rewardIntegralFor[token][user];
        uint256 newClaimable = 0;
        // slither-disable-next-line timestamp
        if (integral > integralFor) {
            newClaimable = userBalance * (integral - integralFor) / _PRECISION;
            rewardIntegralFor[token][user] = integral;
        }

        uint256 data = claimData[user][token];
        uint256 totalClaimable = (data >> 128) + newClaimable;
        uint256 totalClaimed = data % (2 ** 128);

        if (totalClaimable > 0) {
            /// @dev It is possible for `totalClaimed + totalClaimable` to overflow if using reward tokens with a max
            /// supply greater than `type(uint128).max`.  An overflow in the claimed amount of reward tokens could allow
            /// a user to withdraw more tokens than allocated, leading to a potential drain of the contract.
            claimData[user][token] = claim ? totalClaimed + totalClaimable : totalClaimed + (totalClaimable << 128);

            if (claim) {
                IERC20(token).safeTransfer(receiver, totalClaimable);
            }
        }
    }

    /**
     * @dev Handles all flow of deposits for the gauge, includes a check if deposits are paused before depositing.
     * Deposits can be paused in case of emergencies by the admin or pauser roles.
     */
    function _deposit(
        address caller,
        address receiver,
        uint256 assets,
        uint256 shares
    )
        internal
        virtual
        override(ERC4626Upgradeable)
        whenNotPaused
    {
        super._deposit(caller, receiver, assets, shares);
    }

    /**
     * @dev Hook that is called before any transfer of tokens. This includes minting and burning.
     * @param from The address which is transferring tokens.
     * @param to The address which is receiving tokens.
     * @param amount The amount of tokens being transferred.
     */
    function _beforeTokenTransfer(address from, address to, uint256 amount) internal override(ERC20Upgradeable) {
        uint256 totalSupply_ = totalSupply();
        _checkpointRewards(from, totalSupply_, false, address(0));
        _checkpointRewards(to, totalSupply_, false, address(0));
        super._beforeTokenTransfer(from, to, amount);
    }
}<|MERGE_RESOLUTION|>--- conflicted
+++ resolved
@@ -22,11 +22,7 @@
  * @notice Gauge contract for managing and distributing reward tokens to stakers.
  * @dev This contract handles the accounting of reward tokens, allowing users to claim their accrued rewards.
  * It supports multiple reward tokens and allows for the addition of new rewards by authorized distributors.
-<<<<<<< HEAD
- * It does not support rebasing or fee on transfer tokens.
-=======
- * Does not support distributing reward tokens with a max supply greater than `type(uint128).max`.
->>>>>>> e83baf6e
+ * It doesn't support rebasing or fee on transfer tokens, or tokens with a max supply greater than `type(uint128).max`.
  */
 abstract contract BaseRewardsGauge is
     IBaseRewardsGauge,
