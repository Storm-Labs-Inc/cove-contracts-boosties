--- conflicted
+++ resolved
@@ -109,22 +109,13 @@
      * @return uint256 Claimable reward token amount
      */
     function claimableReward(address user, address rewardToken) external view returns (uint256) {
-<<<<<<< HEAD
-        Reward storage reward = rewardData[rewardToken];
+        Reward storage reward = _rewardData[rewardToken];
         uint256 integral = reward.integral;
         uint256 currentTotalSupply = totalSupply();
         if (currentTotalSupply != 0) {
             uint256 lastUpdate = Math.min(block.timestamp, reward.periodFinish);
             uint256 duration = lastUpdate - reward.lastUpdate;
             integral += (duration * reward.rate * _PRECISION) / currentTotalSupply;
-=======
-        uint256 integral = _rewardData[rewardToken].integral;
-        uint256 currentTotalSupply = totalSupply();
-        if (currentTotalSupply != 0) {
-            uint256 lastUpdate = Math.min(block.timestamp, _rewardData[rewardToken].periodFinish);
-            uint256 duration = lastUpdate - _rewardData[rewardToken].lastUpdate;
-            integral += (duration * _rewardData[rewardToken].rate * _PRECISION) / currentTotalSupply;
->>>>>>> c9ff7b71
         }
 
         uint256 integralFor = rewardIntegralFor[rewardToken][user];
@@ -187,20 +178,13 @@
         if (rewardCount >= MAX_REWARDS) {
             revert MaxRewardsReached();
         }
-<<<<<<< HEAD
-        Reward storage reward = rewardData[rewardToken];
+
+        Reward storage reward = _rewardData[rewardToken];
         if (reward.distributor != address(0)) {
             revert RewardTokenAlreadyAdded();
         }
 
         reward.distributor = distributor;
-=======
-        if (_rewardData[rewardToken].distributor != address(0)) {
-            revert RewardTokenAlreadyAdded();
-        }
-
-        _rewardData[rewardToken].distributor = distributor;
->>>>>>> c9ff7b71
         rewardTokens.push(rewardToken);
     }
 
@@ -211,12 +195,9 @@
      * @param distributor address of the distributor contract
      */
     function setRewardDistributor(address rewardToken, address distributor) external {
-<<<<<<< HEAD
-        Reward storage reward = rewardData[rewardToken];
+        Reward storage reward = _rewardData[rewardToken];
         address currentDistributor = reward.distributor;
-=======
-        address currentDistributor = _rewardData[rewardToken].distributor;
->>>>>>> c9ff7b71
+
         if (!(msg.sender == currentDistributor || hasRole(_MANAGER_ROLE, msg.sender))) {
             revert Unauthorized();
         }
@@ -227,11 +208,7 @@
             revert InvalidDistributorAddress();
         }
 
-<<<<<<< HEAD
         reward.distributor = distributor;
-=======
-        _rewardData[rewardToken].distributor = distributor;
->>>>>>> c9ff7b71
     }
 
     /**
@@ -241,32 +218,24 @@
      * @param amount amount of reward tokens to deposit
      */
     function depositRewardToken(address rewardToken, uint256 amount) external nonReentrant {
-<<<<<<< HEAD
-        Reward storage reward = rewardData[rewardToken];
-        if (msg.sender != reward.distributor) {
-=======
-        if (!(msg.sender == _rewardData[rewardToken].distributor || hasRole(_MANAGER_ROLE, msg.sender))) {
->>>>>>> c9ff7b71
+        Reward storage reward = _rewardData[rewardToken];
+        if (!(msg.sender == reward.distributor || hasRole(_MANAGER_ROLE, msg.sender))) {
             revert Unauthorized();
         }
 
         _checkpointRewards(address(0), totalSupply(), false, address(0));
         IERC20(rewardToken).safeTransferFrom(msg.sender, address(this), amount);
 
-<<<<<<< HEAD
         uint256 periodFinish = reward.periodFinish;
-=======
-        uint256 periodFinish = _rewardData[rewardToken].periodFinish;
->>>>>>> c9ff7b71
         uint256 newRate = 0;
         // slither-disable-next-line timestamp
         uint256 leftOver = _rewardData[rewardToken].leftOver;
         if (block.timestamp < periodFinish) {
             uint256 remaining = periodFinish - block.timestamp;
-<<<<<<< HEAD
-            uint256 leftover = remaining * reward.rate;
-            newRate = (amount + leftover) / _WEEK;
-        }
+            leftOver = leftOver + remaining * _rewardData[rewardToken].rate;
+        }
+        amount = amount + leftOver;
+        newRate = amount / _WEEK;
         // slither-disable-next-line timestamp,incorrect-equality
         if (newRate == 0) {
             revert RewardAmountTooLow();
@@ -274,21 +243,8 @@
         reward.rate = newRate;
         reward.lastUpdate = block.timestamp;
         reward.periodFinish = block.timestamp + _WEEK;
-=======
-            leftOver = leftOver + remaining * _rewardData[rewardToken].rate;
-        }
-        amount = amount + leftOver;
-        newRate = amount / _WEEK;
-        // slither-disable-next-line timestamp
-        if (newRate <= 0) {
-            revert RewardAmountTooLow();
-        }
-        _rewardData[rewardToken].rate = newRate;
-        _rewardData[rewardToken].lastUpdate = block.timestamp;
-        _rewardData[rewardToken].periodFinish = block.timestamp + _WEEK;
         // slither-disable-next-line weak-prng
-        _rewardData[rewardToken].leftOver = amount % _WEEK;
->>>>>>> c9ff7b71
+        reward.leftOver = amount % _WEEK;
     }
 
     /**
