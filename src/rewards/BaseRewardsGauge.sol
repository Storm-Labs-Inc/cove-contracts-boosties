--- conflicted
+++ resolved
@@ -188,12 +188,8 @@
             revert RewardTokenAlreadyAdded();
         }
 
-<<<<<<< HEAD
-        reward.distributor = distributor;
-=======
         emit RewardTokenAdded(rewardToken, distributor);
         _rewardData[rewardToken].distributor = distributor;
->>>>>>> d2d6feaf
         rewardTokens.push(rewardToken);
     }
 
@@ -217,12 +213,8 @@
             revert InvalidDistributorAddress();
         }
 
-<<<<<<< HEAD
-        reward.distributor = distributor;
-=======
         emit RewardDistributorSet(rewardToken, distributor);
         _rewardData[rewardToken].distributor = distributor;
->>>>>>> d2d6feaf
     }
 
     /**
@@ -254,16 +246,10 @@
         if (newRate == 0) {
             revert RewardAmountTooLow();
         }
-<<<<<<< HEAD
-        reward.rate = newRate;
-        reward.lastUpdate = block.timestamp;
-        reward.periodFinish = block.timestamp + _WEEK;
-=======
         emit RewardTokenDeposited(rewardToken, amount, newRate, block.timestamp);
         _rewardData[rewardToken].rate = newRate;
         _rewardData[rewardToken].lastUpdate = block.timestamp;
         _rewardData[rewardToken].periodFinish = block.timestamp + _WEEK;
->>>>>>> d2d6feaf
         // slither-disable-next-line weak-prng
         reward.leftOver = amount % _WEEK;
     }
