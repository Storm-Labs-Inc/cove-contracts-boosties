--- conflicted
+++ resolved
@@ -18,11 +18,8 @@
  * It supports multiple reward tokens through external rewarder contracts and includes emergency withdrawal
  * functionality.
  */
-<<<<<<< HEAD
 contract MiniChefV3 is Multicall, AccessControl, Rescuable, SelfPermit, Pausable {
-=======
-contract MiniChefV3 is Multicall, AccessControlEnumerable, Rescuable, SelfPermit {
->>>>>>> 77db27f9
+contract MiniChefV3 is Multicall, AccessControlEnumerable, Rescuable, SelfPermit, Pausable {
     using SafeERC20 for IERC20;
 
     /**
