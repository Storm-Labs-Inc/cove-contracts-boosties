--- conflicted
+++ resolved
@@ -188,12 +188,8 @@
      */
     function set(
         uint256 pid,
-<<<<<<< HEAD
-        uint256 allocPoint,
+        uint64 allocPoint,
         IERC20 lpToken_,
-=======
-        uint64 allocPoint,
->>>>>>> 86d4300e
         IMiniChefV3Rewarder rewarder_,
         bool overwrite
     )
