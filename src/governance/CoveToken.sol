// SPDX-License-Identifier: UNLICENSED
pragma solidity ^0.8.18;

import { Pausable } from "@openzeppelin/contracts/security/Pausable.sol";
import { AccessControlEnumerable } from "@openzeppelin/contracts/access/AccessControlEnumerable.sol";
import { ERC20Permit, ERC20 } from "@openzeppelin/contracts/token/ERC20/extensions/ERC20Permit.sol";
import { Multicall } from "@openzeppelin/contracts/utils/Multicall.sol";
import { Errors } from "src/libraries/Errors.sol";

/**
 * @title CoveToken
 * @notice ERC20 token with governance features including roles, pausability, and permit functionality.
 * @dev This token includes roles for minting and pausing, as well as the ability to set transfer allowances via
 * signatures.
 * It inherits from OpenZeppelin's ERC20, ERC20Permit, AccessControlEnumerable, Pausable, and Multicall contracts.
 */
<<<<<<< HEAD
contract CoveToken is ERC20Permit, AccessControl, Pausable, Multicall {
    /// @dev Initial delay before inflation starts.
    uint256 private constant _INITIAL_INFLATION_DELAY = 3 * 52 weeks;
=======
contract CoveToken is ERC20Permit, AccessControlEnumerable, Pausable, Multicall {
>>>>>>> 77db27f9
    /// @dev Initial supply of tokens.
    uint256 private constant _INITIAL_SUPPLY = 1_000_000_000 ether;
    /// @dev Minimum time interval between mints.
    uint256 private constant _MIN_MINT_INTERVAL = 52 weeks;
    /// @dev Numerator for calculating mint cap.
    uint256 private constant _MINT_CAP_NUMERATOR = 600;
    /// @dev Denominator for calculating mint cap.
    uint256 private constant _MINT_CAP_DENOMINATOR = 10_000;
    /// @dev Maximum period the contract can be paused.
    uint256 private constant _MAX_PAUSE_PERIOD = 18 * 4 weeks;
    /// @dev Period after which the owner can unpause the contract.
    uint256 private constant _OWNER_PAUSE_PERIOD = 6 * 4 weeks;
    /// @dev Role identifier for minters.
    bytes32 private constant _MINTER_ROLE = keccak256("MINTER_ROLE");

    /// @notice Timestamp after which minting is allowed.
    uint256 public mintingAllowedAfter;

    // slither-disable-start naming-convention
    /// @notice Timestamp after which the owner can unpause the contract.
    uint256 public immutable OWNER_CAN_UNPAUSE_AFTER;
    /// @notice Timestamp after which anyone can unpause the contract.
    uint256 public immutable ANYONE_CAN_UNPAUSE_AFTER;
    // slither-disable-end naming-convention

    /// @notice Mapping to track addresses allowed to receive transfers.
    mapping(address => bool) public allowedTransferee;
    /// @notice Mapping to track addresses allowed to initiate transfers.
    mapping(address => bool) public allowedTransferrer;
    /// @notice State variable to make the events orderable for external observers if they are called in the same block.
    uint256 private _eventId;

    /// @dev Emitted when a transferrer is allowed.
    event TransferrerAllowed(address indexed target, uint256 eventId);
    /// @dev Emitted when a transferrer is disallowed.
    event TransferrerDisallowed(address indexed target, uint256 eventId);
    /// @dev Emitted when a transferee is allowed.
    event TransfereeAllowed(address indexed target, uint256 eventId);
    /// @dev Emitted when a transferee is disallowed.
    event TransfereeDisallowed(address indexed target, uint256 eventId);

    /**
     * @notice Deploys this contract with the initial owner and minting allowed after a specified time.
     * @dev The contract is paused upon deployment and the initial supply is minted to the owner.
     * @param owner_ The address of the initial owner.
     */
    constructor(address owner_) payable ERC20Permit("CoveToken") ERC20("CoveToken", "COVE") {
        // Checks
        if (owner_ == address(0)) {
            revert Errors.ZeroAddress();
        }
        // Effects
        _pause(); // Pause the contract
        mintingAllowedAfter = block.timestamp + _INITIAL_INFLATION_DELAY;
        OWNER_CAN_UNPAUSE_AFTER = block.timestamp + _OWNER_PAUSE_PERIOD;
        ANYONE_CAN_UNPAUSE_AFTER = block.timestamp + _MAX_PAUSE_PERIOD;
        _addToAllowedTransferrer(address(0)); // Allow minting
        _addToAllowedTransferrer(owner_); // Allow transfers from owner for distribution
        _mint(owner_, _INITIAL_SUPPLY); // Mint initial supply to the owner
        _grantRole(DEFAULT_ADMIN_ROLE, owner_);
    }

    /**
     * @notice Mints tokens to a specified address.
     * @param to The address to mint tokens to.
     * @param amount The amount of tokens to mint.
     */
    function mint(address to, uint256 amount) external onlyRole(_MINTER_ROLE) {
        if (amount > availableSupplyToMint()) {
            revert Errors.InflationTooLarge();
        }
        mintingAllowedAfter = block.timestamp + _MIN_MINT_INTERVAL;
        _mint(to, amount);
    }

    /**
     * @notice Unpauses the contract.
     */
    function unpause() external whenPaused {
        uint256 unpauseAfter =
            hasRole(DEFAULT_ADMIN_ROLE, msg.sender) ? OWNER_CAN_UNPAUSE_AFTER : ANYONE_CAN_UNPAUSE_AFTER;
        // slither-disable-next-line timestamp
        if (block.timestamp < unpauseAfter) {
            revert Errors.UnpauseTooEarly();
        }
        _unpause();
    }

    /**
     * @notice Adds an address to the list of allowed transferees.
     * @param target The address to allow.
     */
    function addAllowedTransferee(address target) external onlyRole(DEFAULT_ADMIN_ROLE) {
        _addToAllowedTransferee(target);
    }

    /**
     * @notice Removes an address from the list of allowed transferees.
     * @param target The address to disallow.
     */
    function removeAllowedTransferee(address target) external onlyRole(DEFAULT_ADMIN_ROLE) {
        _removeFromAllowedTransferee(target);
    }

    /**
     * @notice Adds an address to the list of allowed transferrers.
     * @param target The address to allow.
     */
    function addAllowedTransferrer(address target) external onlyRole(DEFAULT_ADMIN_ROLE) {
        _addToAllowedTransferrer(target);
    }

    /**
     * @notice Removes an address from the list of allowed transferrers.
     * @param target The address to disallow.
     */
    function removeAllowedTransferrer(address target) external onlyRole(DEFAULT_ADMIN_ROLE) {
        _removeFromAllowedTransferrer(target);
    }

    /**
     * @notice Calculates the available supply that can be minted.
     * @return uint256 The amount of supply available for minting.
     */
    function availableSupplyToMint() public view returns (uint256) {
        // slither-disable-next-line timestamp
        if (block.timestamp < mintingAllowedAfter) {
            return 0;
        }
        return (totalSupply() * _MINT_CAP_NUMERATOR) / _MINT_CAP_DENOMINATOR;
    }

    function _addToAllowedTransferee(address target) internal {
        allowedTransferee[target] = true;
        emit TransfereeAllowed(target, _eventId);
        ++_eventId;
    }

    function _removeFromAllowedTransferee(address target) internal {
        allowedTransferee[target] = false;
        emit TransfereeDisallowed(target, _eventId);
        ++_eventId;
    }

    function _addToAllowedTransferrer(address target) internal {
        allowedTransferrer[target] = true;
        emit TransferrerAllowed(target, _eventId);
        ++_eventId;
    }

    function _removeFromAllowedTransferrer(address target) internal {
        allowedTransferrer[target] = false;
        emit TransferrerDisallowed(target, _eventId);
        ++_eventId;
    }

    /**
     * @dev Hook that is called before any transfer of tokens. This includes minting and burning.
     *      It checks if the contract is paused and if so, only allows transfers from allowed transferrers
     *      to allowed transferees.
     * @param from The address which is transferring tokens.
     * @param to The address which is receiving tokens.
     * @param amount The amount of tokens being transferred.
     */
    function _beforeTokenTransfer(address from, address to, uint256 amount) internal override {
        // Check if the transfer is allowed
        // When paused, only allowed transferrers can transfer and only allowed transferees can receive
        if (paused()) {
            if (!allowedTransferrer[from]) {
                if (!allowedTransferee[to]) {
                    revert Errors.TransferNotAllowedYet();
                }
            }
        }
        super._beforeTokenTransfer(from, to, amount);
    }
}<|MERGE_RESOLUTION|>--- conflicted
+++ resolved
@@ -14,13 +14,9 @@
  * signatures.
  * It inherits from OpenZeppelin's ERC20, ERC20Permit, AccessControlEnumerable, Pausable, and Multicall contracts.
  */
-<<<<<<< HEAD
-contract CoveToken is ERC20Permit, AccessControl, Pausable, Multicall {
+contract CoveToken is ERC20Permit, AccessControlEnumerable, Pausable, Multicall {
     /// @dev Initial delay before inflation starts.
     uint256 private constant _INITIAL_INFLATION_DELAY = 3 * 52 weeks;
-=======
-contract CoveToken is ERC20Permit, AccessControlEnumerable, Pausable, Multicall {
->>>>>>> 77db27f9
     /// @dev Initial supply of tokens.
     uint256 private constant _INITIAL_SUPPLY = 1_000_000_000 ether;
     /// @dev Minimum time interval between mints.
