--- conflicted
+++ resolved
@@ -80,12 +80,8 @@
         _mint(owner_, _INITIAL_SUPPLY); // Mint initial supply to the owner
         _pause(); // Pause the contract
         _grantRole(DEFAULT_ADMIN_ROLE, owner_);
-<<<<<<< HEAD
         _grantRole(_TIMELOCK_ROLE, owner_); // This role must be revoked after granting it to the timelock
         _setRoleAdmin(_TIMELOCK_ROLE, _TIMELOCK_ROLE); // Only those with the timelock role can grant the timelock role
-        mintingAllowedAfter = mintingAllowedAfter_; // Set the time delay for the first mint
-=======
->>>>>>> 55b4487a
     }
 
     /**
@@ -118,52 +114,32 @@
      * @notice Adds an address to the list of allowed transferees.
      * @param target The address to allow.
      */
-<<<<<<< HEAD
-    function addAllowedTransferee(address target) external onlyRole(_TIMELOCK_ROLE) {
-        _addToAllowedTransferee(target);
-=======
-    function addAllowedReceiver(address target) external onlyRole(DEFAULT_ADMIN_ROLE) {
+    function addAllowedReceiver(address target) external onlyRole(_TIMELOCK_ROLE) {
         _addToAllowedReceiver(target);
->>>>>>> 55b4487a
     }
 
     /**
      * @notice Removes an address from the list of allowed transferees.
      * @param target The address to disallow.
      */
-<<<<<<< HEAD
-    function removeAllowedTransferee(address target) external onlyRole(_TIMELOCK_ROLE) {
-        _removeFromAllowedTransferee(target);
-=======
-    function removeAllowedReceiver(address target) external onlyRole(DEFAULT_ADMIN_ROLE) {
+    function removeAllowedReceiver(address target) external onlyRole(_TIMELOCK_ROLE) {
         _removeFromAllowedReceiver(target);
->>>>>>> 55b4487a
     }
 
     /**
      * @notice Adds an address to the list of allowed transferrers.
      * @param target The address to allow.
      */
-<<<<<<< HEAD
-    function addAllowedTransferrer(address target) external onlyRole(_TIMELOCK_ROLE) {
-        _addToAllowedTransferrer(target);
-=======
-    function addAllowedSender(address target) external onlyRole(DEFAULT_ADMIN_ROLE) {
+    function addAllowedSender(address target) external onlyRole(_TIMELOCK_ROLE) {
         _addToAllowedSender(target);
->>>>>>> 55b4487a
     }
 
     /**
      * @notice Removes an address from the list of allowed transferrers.
      * @param target The address to disallow.
      */
-<<<<<<< HEAD
-    function removeAllowedTransferrer(address target) external onlyRole(_TIMELOCK_ROLE) {
-        _removeFromAllowedTransferrer(target);
-=======
-    function removeAllowedSender(address target) external onlyRole(DEFAULT_ADMIN_ROLE) {
+    function removeAllowedSender(address target) external onlyRole(_TIMELOCK_ROLE) {
         _removeFromAllowedSender(target);
->>>>>>> 55b4487a
     }
 
     /**
