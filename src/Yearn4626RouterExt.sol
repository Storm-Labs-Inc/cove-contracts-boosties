--- conflicted
+++ resolved
@@ -337,16 +337,12 @@
                 (success, data) = vault.staticcall(abi.encodeCall(IYearnVaultV2.token, ()));
                 if (success) {
                     vaultAsset = abi.decode(data, (address));
-<<<<<<< HEAD
                     sharesIn[i] = Math.mulDiv(
                         assetsOut,
                         10 ** IERC20Metadata(vault).decimals(),
                         IYearnVaultV2(vault).pricePerShare(),
-                        Math.Rounding.Down
+                        Math.Rounding.Up
                     );
-=======
-                    sharesIn[i] = Math.mulDiv(assetsOut, 1e18, IYearnVaultV2(vault).pricePerShare(), Math.Rounding.Up);
->>>>>>> 42b24638
                 } else {
                     // StakeDAO gauge token
                     // StakeDaoGauge.staking_token().token() is the yearn vault v2 token
@@ -405,16 +401,12 @@
                 (success, data) = vault.staticcall(abi.encodeCall(IYearnVaultV2.token, ()));
                 if (success) {
                     vaultAsset = abi.decode(data, (address));
-<<<<<<< HEAD
                     assetsOut[i] = Math.mulDiv(
                         sharesIn,
                         IYearnVaultV2(vault).pricePerShare(),
                         10 ** IERC20Metadata(vault).decimals(),
-                        Math.Rounding.Up
+                        Math.Rounding.Down
                     );
-=======
-                    assetsOut[i] = Math.mulDiv(sharesIn, IYearnVaultV2(vault).pricePerShare(), 1e18, Math.Rounding.Down);
->>>>>>> 42b24638
                 } else {
                     // StakeDAO gauge token
                     // StakeDaoGauge.staking_token().token() is the yearn vault v2 token
