--- conflicted
+++ resolved
@@ -27,12 +27,9 @@
 
     /// @notice Error for when the number of shares received is less than the minimum expected.
     error InsufficientShares();
-<<<<<<< HEAD
     error InsufficientAssets();
     error RequiresMoreThanMaxShares();
-=======
     /// @notice Error for when an invalid recipient address is provided.
->>>>>>> 2b33bdbc
     error InvalidTo();
     error PathIsTooShort();
     error NonVaultAddressInPath(address invalidVault);
