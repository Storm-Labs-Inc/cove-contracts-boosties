// SPDX-License-Identifier: BUSL-1.1
pragma solidity 0.8.18;

import { BaseDeployScript } from "script/BaseDeployScript.s.sol";
import { console2 as console } from "forge-std/console2.sol";
// generated from looking at contracts with ./forge-deploy gen-deployer
import { DeployerFunctions, DefaultDeployerFunction, Deployer } from "generated/deployer/DeployerFunctions.g.sol";
import { MasterRegistry } from "src/MasterRegistry.sol";
import { YearnStakingDelegate } from "src/YearnStakingDelegate.sol";
import { YearnGaugeStrategy } from "src/strategies/YearnGaugeStrategy.sol";
import { CoveYearnGaugeFactory } from "src/registries/CoveYearnGaugeFactory.sol";
import { SwapAndLock } from "src/SwapAndLock.sol";
import { ERC20RewardsGauge } from "src/rewards/ERC20RewardsGauge.sol";
import { RewardForwarder } from "src/rewards/RewardForwarder.sol";
import { ITokenizedStrategy } from "lib/tokenized-strategy/src/interfaces/ITokenizedStrategy.sol";
import { IERC4626, IERC20 } from "@openzeppelin/contracts/interfaces/IERC4626.sol";
import { SablierBatchCreator } from "script/vesting/SablierBatchCreator.s.sol";
import { CoveToken } from "src/governance/CoveToken.sol";
import { MiniChefV3, IMiniChefV3Rewarder } from "src/rewards/MiniChefV3.sol";
import { Clones } from "@openzeppelin/contracts/proxy/Clones.sol";
import { CurveSwapParamsConstants } from "test/utils/CurveSwapParamsConstants.sol";
import { AccessControlEnumerable } from "@openzeppelin/contracts/access/AccessControlEnumerable.sol";
import { AccessControl } from "@openzeppelin/contracts/access/AccessControl.sol";
import { TimelockController } from "@openzeppelin/contracts/governance/TimelockController.sol";
import { ISnapshotDelegateRegistry } from "src/interfaces/deps/snapshot/ISnapshotDelegateRegistry.sol";
import { Yearn4626RouterExt } from "src/Yearn4626RouterExt.sol";
import { PeripheryPayments } from "Yearn-ERC4626-Router/external/PeripheryPayments.sol";
import { CurveRouterSwapper } from "src/swappers/CurveRouterSwapper.sol";

// Could also import the default deployer functions
// import "forge-deploy/DefaultDeployerFunction.sol";

contract Deployments is BaseDeployScript, SablierBatchCreator, CurveSwapParamsConstants {
    // Using generated functions
    using DeployerFunctions for Deployer;
    // Using default deployer function
    using DefaultDeployerFunction for Deployer;

    address public broadcaster;
    address public admin;
    address public treasury;
    address public manager;
    address public pauser;
    address public timeLock;

    address[] public coveYearnStrategies;

    // TODO: Update the expected balances before prod deployment
    uint256 public constant COVE_BALANCE_MINICHEF = 1_000_000 ether;
    uint256 public constant COVE_BALANCE_LINEAR_VESTING = 1_000_000 ether;
    uint256 public constant COVE_BALANCE_MULTISIG = 998_000_000 ether;
    uint256 public constant COVE_BALANCE_DEPLOYER = 0;
    // TimelockController configuration
    uint256 public constant COVE_TIMELOCK_CONTROLLER_MIN_DELAY = 2 days;
    // RewardForwarder configuration
    uint256 public constant COVE_REWARDS_GAUGE_REWARD_FORWARDER_TREASURY_BPS = 2000; // 20%
    // YearnStakingDelegate deposit limit configuration
    uint256 public constant MAINNET_WETH_YETH_POOL_GAUGE_MAX_DEPOSIT = type(uint256).max;
    uint256 public constant MAINNET_ETH_YFI_GAUGE_MAX_DEPOSIT = type(uint256).max;
    uint256 public constant MAINNET_DYFI_ETH_GAUGE_MAX_DEPOSIT = type(uint256).max;
    uint256 public constant MAINNET_CRV_YCRV_POOL_GAUGE_MAX_DEPOSIT = type(uint256).max;
    uint256 public constant MAINNET_PRISMA_YPRISMA_POOL_GAUGE_MAX_DEPOSIT = type(uint256).max;

    function deploy() public override {
        broadcaster = msg.sender;
        require(broadcaster == vm.envAddress("DEPLOYER_ADDRESS"), "Deployer address mismatch");
        admin = vm.envOr("COMMUNITY_MULTISIG_ADDRESS", vm.rememberKey(vm.deriveKey(TEST_MNEMONIC, 1)));
        manager = vm.envOr("OPS_MULTISIG_ADDRESS", vm.rememberKey(vm.deriveKey(TEST_MNEMONIC, 2)));
        pauser = vm.envOr("PAUSER_ADDRESS", vm.rememberKey(vm.deriveKey(TEST_MNEMONIC, 3)));
        treasury = admin; // TODO: Determine treasury multisig before prod deployment

        vm.label(broadcaster, "broadcaster");
        vm.label(admin, "admin");
        vm.label(manager, "manager");
        vm.label(pauser, "pauser");

        console.log("==========================================================");
        console.log("Using below addresses for deployment:");
        console.log("  Broadcaster:", broadcaster);
        console.log("  Admin:", admin);
        console.log("  Manager:", manager);
        console.log("  Pauser:", pauser);
        console.log("  Treasury:", treasury);
        console.log("==========================================================");

        deployer.setAutoBroadcast(true);

        deployTimelockController();

        timeLock = deployer.getAddress("TimelockController");

        _labelEthereumAddresses();
        // Deploy Master Registry
        deployMasterRegistry();
        // Deploy Yearn Staking Delegate Stack
        deployYearnStakingDelegateStack();
        // Deploy Yearn4626RouterExt
        deployYearn4626RouterExt();
        // Deploy Cove Token
        deployCoveToken();
        // Allow admin, and manager, and sablier batch contract, and the vesting contract to transfer cove tokens
        address[] memory allowedSenders = new address[](4);
        allowedSenders[0] = admin;
        allowedSenders[1] = manager;
        allowedSenders[2] = MAINNET_SABLIER_V2_BATCH;
        allowedSenders[3] = MAINNET_SABLIER_V2_LOCKUP_LINEAR;
        allowlistCoveTokenTransfers(allowedSenders);
        // Deploy MiniChefV3 farm
        deployMiniChefV3();
        // Deploy Vesting via Sablier
        deploySablierStreams();
        // Send the rest of the Cove tokens to admin
        sendCoveTokensToAdmin();
        address yearnStakingDelegateAddress = deployer.getAddress("YearnStakingDelegate");
        // Deploy CoveYearnGaugeFactory
        deployCoveYearnGaugeFactory(yearnStakingDelegateAddress, deployer.getAddress("CoveToken"));
        // Deploy Cove Strategies for Yearn Gauges
        deployCoveStrategiesAndGauges(yearnStakingDelegateAddress);
        // Deploy Rewards Gauge for CoveYFI
        deployCoveYFIRewards();
        // Approve deposits in the router
        approveDepositsInRouter();
        // Register contracts in the Master Registry
        registerContractsInMasterRegistry();
    }

    function deployTimelockController() public deployIfMissing("TimelockController") {
        // Only admin can propose new transactions
        address[] memory proposers = new address[](1);
        proposers[0] = admin;
        // Admin, manager, and broadcaster can execute proposed transactions
        address[] memory executors = new address[](3);
        executors[0] = admin;
        executors[1] = manager;
        executors[2] = broadcaster;
        // Deploy and save the TimelockController
        vm.broadcast(broadcaster);
        address timelockController = address(
            new TimelockController{ salt: bytes32(options.salt) }(
                COVE_TIMELOCK_CONTROLLER_MIN_DELAY, proposers, executors, address(0)
            )
        );
        deployer.save("TimelockController", timelockController, "TimelockController.sol:TimelockController");
    }

    function deployYearnStakingDelegateStack() public deployIfMissing("YearnStakingDelegate") {
        address gaugeRewardReceiverImpl =
            address(deployer.deploy_GaugeRewardReceiver("GaugeRewardReceiverImplementation", options));
        YearnStakingDelegate ysd = deployer.deploy_YearnStakingDelegate(
            "YearnStakingDelegate", gaugeRewardReceiverImpl, treasury, broadcaster, pauser, broadcaster, options
        );
        address stakingDelegateRewards = address(
            deployer.deploy_StakingDelegateRewards(
                "StakingDelegateRewards", MAINNET_DYFI, address(ysd), admin, timeLock, options
            )
        );
        deployer.deploy_DYFIRedeemer("DYFIRedeemer", admin, options);
        address coveYfi = address(deployer.deploy_CoveYFI("CoveYFI", address(ysd), admin, options));
        address swapAndLock =
            address(deployer.deploy_SwapAndLock("SwapAndLock", address(ysd), coveYfi, broadcaster, options));

        // Admin transactions
        vm.startBroadcast();
        SwapAndLock(swapAndLock).setDYfiRedeemer(deployer.getAddress("DYFIRedeemer"));
        ysd.setSwapAndLock(swapAndLock);
        ysd.setSnapshotDelegate("veyfi.eth", manager);
        ysd.addGaugeRewards(MAINNET_WETH_YETH_GAUGE, stakingDelegateRewards);
        ysd.addGaugeRewards(MAINNET_DYFI_ETH_GAUGE, stakingDelegateRewards);
        ysd.addGaugeRewards(MAINNET_ETH_YFI_GAUGE, stakingDelegateRewards);
        ysd.addGaugeRewards(MAINNET_CRV_YCRV_GAUGE, stakingDelegateRewards);
        ysd.addGaugeRewards(MAINNET_PRISMA_YPRISMA_GAUGE, stakingDelegateRewards);

        // Move admin roles to the admin multisig
        ysd.grantRole(DEFAULT_ADMIN_ROLE, admin);
        ysd.grantRole(MANAGER_ROLE, admin);
        ysd.grantRole(TIMELOCK_ROLE, timeLock);
        SwapAndLock(swapAndLock).grantRole(DEFAULT_ADMIN_ROLE, admin);
        SwapAndLock(swapAndLock).renounceRole(DEFAULT_ADMIN_ROLE, broadcaster);
        vm.stopBroadcast();
    }

    function deployYearn4626RouterExt() public deployIfMissing("Yearn4626RouterExt") returns (address) {
        address yearn4626RouterExt = address(
            deployer.deploy_Yearn4626RouterExt(
                "Yearn4626RouterExt", "Yearn4626RouterExt", MAINNET_WETH, MAINNET_PERMIT2, options
            )
        );
        return yearn4626RouterExt;
    }

    function _populateApproveMulticall(
        bytes[] memory data,
        uint256 i,
        CoveYearnGaugeFactory.GaugeInfo memory gi
    )
        internal
        pure
        returns (uint256)
    {
        bytes4 selector = PeripheryPayments.approve.selector;
        data[i++] = abi.encodeWithSelector(selector, gi.yearnVaultAsset, gi.yearnVault, _MAX_UINT256);
        data[i++] = abi.encodeWithSelector(selector, gi.yearnVault, gi.yearnGauge, _MAX_UINT256);
        data[i++] = abi.encodeWithSelector(selector, gi.yearnGauge, gi.coveYearnStrategy, _MAX_UINT256);
        data[i++] = abi.encodeWithSelector(selector, gi.coveYearnStrategy, gi.autoCompoundingGauge, _MAX_UINT256);
        data[i++] = abi.encodeWithSelector(selector, gi.yearnGauge, gi.nonAutoCompoundingGauge, _MAX_UINT256);
        return i;
    }

    function approveDepositsInRouter() public broadcast {
        Yearn4626RouterExt yearn4626RouterExt = Yearn4626RouterExt(deployer.getAddress("Yearn4626RouterExt"));
        CoveYearnGaugeFactory factory = CoveYearnGaugeFactory(deployer.getAddress("CoveYearnGaugeFactory"));

        // For each curve LP token -> yearn vault -> yearn gauge -> yearn strategy -> compounding cove gauge
        // and yearn gauge -> non-compounding cove gauge
        // we should include the following approvals:
        // yearn4626RouterExt.approve(address token, address vaultAddress, type(uint256).max)
        bytes[] memory data = new bytes[](27);
        uint256 i = 0;
        // ETH_YFI
        i = _populateApproveMulticall(data, i, factory.getGaugeInfo(MAINNET_ETH_YFI_GAUGE));
        // DYFI_ETH
        i = _populateApproveMulticall(data, i, factory.getGaugeInfo(MAINNET_DYFI_ETH_GAUGE));
        // WETH_YETH
        i = _populateApproveMulticall(data, i, factory.getGaugeInfo(MAINNET_WETH_YETH_GAUGE));
        // PRISMA_YPRISMA
        i = _populateApproveMulticall(data, i, factory.getGaugeInfo(MAINNET_PRISMA_YPRISMA_GAUGE));
        // CRV_YCRV
        i = _populateApproveMulticall(data, i, factory.getGaugeInfo(MAINNET_CRV_YCRV_GAUGE));
        address coveYfi = deployer.getAddress("CoveYFI");
        address coveYfiRewardsGauge = deployer.getAddress("CoveYFIRewardsGauge");
        data[i++] = abi.encodeWithSelector(PeripheryPayments.approve.selector, MAINNET_YFI, coveYfi, _MAX_UINT256);
        data[i++] =
            abi.encodeWithSelector(PeripheryPayments.approve.selector, coveYfi, coveYfiRewardsGauge, _MAX_UINT256);
        require(i == data.length, "Incorrect number of approves");
        yearn4626RouterExt.multicall(data);
    }

    function _deployCoveStrategyAndGauges(
        address ysd,
        address yearngauge,
        uint256 maxDeposit,
        CurveRouterSwapper.CurveSwapParams memory swapParams
    )
        internal
        deployIfMissing(string.concat("YearnGaugeStrategy-", IERC4626(yearngauge).name()))
    {
        YearnGaugeStrategy strategy = deployer.deploy_YearnGaugeStrategy(
            string.concat("YearnGaugeStrategy-", IERC4626(yearngauge).name()), yearngauge, ysd, MAINNET_CURVE_ROUTER
        );
        vm.startBroadcast();
        // Set the curve swap params for harvest rewards swapping to the asset, gauge token
        strategy.setHarvestSwapParams(swapParams);
        // Set the tokenized strategy roles
        ITokenizedStrategy(address(strategy)).setPerformanceFeeRecipient(treasury);
        ITokenizedStrategy(address(strategy)).setKeeper(manager);
        ITokenizedStrategy(address(strategy)).setEmergencyAdmin(admin);

        // Deploy the reward gauges for the strategy via the factory
        CoveYearnGaugeFactory factory = CoveYearnGaugeFactory(deployer.getAddress("CoveYearnGaugeFactory"));
        factory.deployCoveGauges(address(strategy));

        // Grant depositor role to the strategy and the ysd rewards gauge
        CoveYearnGaugeFactory.GaugeInfo memory info = factory.getGaugeInfo(yearngauge);
        YearnStakingDelegate(ysd).grantRole(DEPOSITOR_ROLE, info.coveYearnStrategy);
        YearnStakingDelegate(ysd).grantRole(DEPOSITOR_ROLE, info.nonAutoCompoundingGauge);
        // Set deposit limit for the gauge token
        YearnStakingDelegate(ysd).setDepositLimit(yearngauge, maxDeposit);
        vm.stopBroadcast();
    }

    function deployCoveStrategiesAndGauges(address ysd) public {
        _deployCoveStrategyAndGauges(
            ysd,
            MAINNET_WETH_YETH_GAUGE,
            MAINNET_WETH_YETH_POOL_GAUGE_MAX_DEPOSIT,
            getMainnetWethYethGaugeCurveSwapParams()
        );
        _deployCoveStrategyAndGauges(
            ysd, MAINNET_ETH_YFI_GAUGE, MAINNET_ETH_YFI_GAUGE_MAX_DEPOSIT, getMainnetEthYfiGaugeCurveSwapParams()
        );
        _deployCoveStrategyAndGauges(
            ysd, MAINNET_DYFI_ETH_GAUGE, MAINNET_DYFI_ETH_GAUGE_MAX_DEPOSIT, getMainnetDyfiEthGaugeCurveSwapParams()
        );
        _deployCoveStrategyAndGauges(
            ysd,
            MAINNET_CRV_YCRV_GAUGE,
            MAINNET_CRV_YCRV_POOL_GAUGE_MAX_DEPOSIT,
            getMainnetCrvYcrvPoolGaugeCurveSwapParams()
        );
        _deployCoveStrategyAndGauges(
            ysd,
            MAINNET_PRISMA_YPRISMA_GAUGE,
            MAINNET_PRISMA_YPRISMA_POOL_GAUGE_MAX_DEPOSIT,
            getMainnetPrismaYprismaPoolGaugeCurveSwapParams()
        );
    }

    function deployMasterRegistry() public deployIfMissing("MasterRegistry") returns (address) {
        address masterRegistry = address(deployer.deploy_MasterRegistry("MasterRegistry", admin, broadcaster, options));
        return masterRegistry;
    }

    function deployCoveToken() public deployIfMissing("CoveToken") returns (address) {
        address cove = address(deployer.deploy_CoveToken("CoveToken", broadcaster, options));
        return cove;
    }

    function deployCoveYFIRewards() public {
        address erc20RewardsGaugeImpl = deployer.getAddress("ERC20RewardsGaugeImpl");

        vm.broadcast();
        ERC20RewardsGauge coveRewardsGauge = ERC20RewardsGauge(Clones.clone(erc20RewardsGaugeImpl));
<<<<<<< HEAD
        deployer.save("CoveYFIRewardsGauge", address(coveRewardsGauge), "ERC20RewardsGauge.sol:ERC20RewardsGauge");
=======

        deployer.save("CoveRewardsGauge", address(coveRewardsGauge), "ERC20RewardsGauge.sol:ERC20RewardsGauge");
>>>>>>> fc76634a
        address rewardForwarderImpl = deployer.getAddress("RewardForwarderImpl");

        vm.broadcast();
        RewardForwarder coveRewardsGaugeRewardForwarder = RewardForwarder(Clones.clone(rewardForwarderImpl));

        deployer.save(
            "CoveRewardsGaugeRewardForwarder",
            address(coveRewardsGaugeRewardForwarder),
            "RewardForwarder.sol:RewardForwarder"
        );
        address coveYFI = deployer.getAddress("CoveYFI");
        vm.startBroadcast();
        coveRewardsGauge.initialize(coveYFI);
        coveRewardsGaugeRewardForwarder.initialize(address(coveRewardsGauge), admin, manager);
        coveRewardsGauge.addReward(MAINNET_DYFI, address(coveRewardsGaugeRewardForwarder));
        coveRewardsGaugeRewardForwarder.approveRewardToken(MAINNET_DYFI);
        // The YearnStakingDelegate will forward the rewards allotted to the treasury to the
        YearnStakingDelegate ysd = YearnStakingDelegate(deployer.getAddress("YearnStakingDelegate"));
        ysd.setTreasury(address(coveRewardsGaugeRewardForwarder));
        coveRewardsGauge.grantRole(DEFAULT_ADMIN_ROLE, admin);
        coveRewardsGauge.grantRole(MANAGER_ROLE, manager);
        coveRewardsGauge.renounceRole(DEFAULT_ADMIN_ROLE, broadcaster);
        coveRewardsGauge.renounceRole(MANAGER_ROLE, broadcaster);
        ysd.renounceRole(DEFAULT_ADMIN_ROLE, broadcaster);
        ysd.renounceRole(TIMELOCK_ROLE, broadcaster);
        vm.stopBroadcast();
    }

    function allowlistCoveTokenTransfers(address[] memory transferrers) public broadcast {
        CoveToken coveToken = CoveToken(deployer.getAddress("CoveToken"));
        bytes[] memory data = new bytes[](transferrers.length + 4);
        uint256 i = 0;
        for (; i < transferrers.length; i++) {
            data[i] = abi.encodeWithSelector(CoveToken.addAllowedSender.selector, transferrers[i]);
        }
        data[i++] = abi.encodeWithSelector(AccessControl.grantRole.selector, DEFAULT_ADMIN_ROLE, admin);
        data[i++] = abi.encodeWithSelector(AccessControl.grantRole.selector, TIMELOCK_ROLE, timeLock);
        data[i++] = abi.encodeWithSelector(AccessControl.renounceRole.selector, DEFAULT_ADMIN_ROLE, broadcaster);
        data[i++] = abi.encodeWithSelector(AccessControl.renounceRole.selector, TIMELOCK_ROLE, broadcaster);
        coveToken.multicall(data);
    }

    function deployMiniChefV3() public deployIfMissing("MiniChefV3") returns (address) {
        address miniChefV3 = address(
            deployer.deploy_MiniChefV3({
                name: "MiniChefV3",
                rewardToken_: IERC20(deployer.getAddress("CoveToken")),
                admin: broadcaster,
                pauser: pauser,
                options: options
            })
        );
        // Add Cove token as pid 0 in MiniChefV3 with allocPoint 1000
        vm.startBroadcast();
        CoveToken(deployer.getAddress("CoveToken")).approve(miniChefV3, COVE_BALANCE_MINICHEF);

        uint256 i = 0;
        bytes[] memory data = new bytes[](6);
        data[i++] =
            abi.encodeWithSelector(MiniChefV3.add.selector, 1000, IERC20(deployer.getAddress("CoveToken")), address(0));
        data[i++] = abi.encodeWithSelector(MiniChefV3.commitReward.selector, COVE_BALANCE_MINICHEF);
        data[i++] = abi.encodeWithSelector(AccessControl.grantRole.selector, DEFAULT_ADMIN_ROLE, admin);
        data[i++] = abi.encodeWithSelector(AccessControl.renounceRole.selector, DEFAULT_ADMIN_ROLE, broadcaster);
        data[i++] = abi.encodeWithSelector(AccessControl.grantRole.selector, TIMELOCK_ROLE, timeLock);
        data[i++] = abi.encodeWithSelector(AccessControl.renounceRole.selector, TIMELOCK_ROLE, broadcaster);
        MiniChefV3(miniChefV3).multicall(data);
        vm.stopBroadcast();

        return miniChefV3;
    }

    function sendCoveTokensToAdmin() public broadcast {
        CoveToken coveToken = CoveToken(deployer.getAddress("CoveToken"));
        coveToken.transfer(admin, coveToken.balanceOf(address(broadcaster)));
    }

    function deploySablierStreams() public broadcast returns (uint256[] memory streamIds) {
        streamIds = batchCreateStreams(IERC20(deployer.getAddress("CoveToken")), "/script/vesting/vesting.json");
    }

    function deployCoveYearnGaugeFactory(
        address ysd,
        address cove
    )
        public
        deployIfMissing("CoveYearnGaugeFactory")
        returns (address)
    {
        address rewardForwarderImpl = address(deployer.deploy_RewardForwarder("RewardForwarderImpl", options));
        address erc20RewardsGaugeImpl = address(deployer.deploy_ERC20RewardsGauge("ERC20RewardsGaugeImpl", options));
        address ysdRewardsGaugeImpl = address(deployer.deploy_YSDRewardsGauge("YSDRewardsGaugeImpl", options));
        // Deploy Gauge Factory
        address factory = address(
            deployer.deploy_CoveYearnGaugeFactory({
                name: "CoveYearnGaugeFactory",
                factoryAdmin: broadcaster,
                ysd: ysd,
                cove: cove,
                rewardForwarderImpl_: rewardForwarderImpl,
                erc20RewardsGaugeImpl_: erc20RewardsGaugeImpl,
                ysdRewardsGaugeImpl_: ysdRewardsGaugeImpl,
                gaugeAdmin_: admin,
                gaugeManager_: manager,
                gaugePauser_: pauser,
                options: options
            })
        );
        return factory;
    }

    function _populateMasterRegistryMulticall(
        bytes[] memory data,
        uint256 i,
        string memory name
    )
        internal
        view
        returns (uint256)
    {
        data[i++] =
            abi.encodeWithSelector(MasterRegistry.addRegistry.selector, bytes32(bytes(name)), deployer.getAddress(name));
        return i;
    }

    function registerContractsInMasterRegistry() public broadcast {
        // Skip if YearnStakingDelegate is already registered
        MasterRegistry masterRegistry = MasterRegistry(deployer.getAddress("MasterRegistry"));
        try masterRegistry.resolveNameToLatestAddress(bytes32("YearnStakingDelegate")) returns (address) {
            console.log("Contracts already registered in MasterRegistry");
            return;
        } catch {
            // continue
            console.log("Registering contracts in MasterRegistry");
        }

        bytes[] memory data = new bytes[](10);
        uint256 i = 0;
        i = _populateMasterRegistryMulticall(data, i, "YearnStakingDelegate");
        i = _populateMasterRegistryMulticall(data, i, "StakingDelegateRewards");
        i = _populateMasterRegistryMulticall(data, i, "SwapAndLock");
        i = _populateMasterRegistryMulticall(data, i, "DYFIRedeemer");
        i = _populateMasterRegistryMulticall(data, i, "CoveYFI");
        i = _populateMasterRegistryMulticall(data, i, "CoveYFIRewardsGauge");
        i = _populateMasterRegistryMulticall(data, i, "CoveYearnGaugeFactory");
        i = _populateMasterRegistryMulticall(data, i, "MiniChefV3");
        i = _populateMasterRegistryMulticall(data, i, "CoveToken");
        i = _populateMasterRegistryMulticall(data, i, "Yearn4626RouterExt");
        require(i == data.length, "Incorrect number of contracts");

        masterRegistry.multicall(data);
    }

    function verifyPostDeploymentState() public {
        broadcaster = vm.envAddress("DEPLOYER_ADDRESS");
        admin = vm.envOr("COMMUNITY_MULTISIG_ADDRESS", vm.rememberKey(vm.deriveKey(TEST_MNEMONIC, 1)));
        manager = vm.envOr("OPS_MULTISIG_ADDRESS", vm.rememberKey(vm.deriveKey(TEST_MNEMONIC, 2)));
        pauser = vm.envOr("PAUSER_ADDRESS", vm.rememberKey(vm.deriveKey(TEST_MNEMONIC, 3)));
        treasury = admin;
        timeLock = deployer.getAddress("TimelockController");
        /// CoveToken initial state and balances verification
        IERC20 coveToken = IERC20(deployer.getAddress("CoveToken"));
        // Verify minichef v3 balance
        require(
            coveToken.balanceOf(deployer.getAddress("MiniChefV3")) == COVE_BALANCE_MINICHEF,
            "CoveToken balance in MiniChefV3 is incorrect"
        );
        // Verify total vesting balance
        require(
            coveToken.balanceOf(MAINNET_SABLIER_V2_LOCKUP_LINEAR) == COVE_BALANCE_LINEAR_VESTING,
            "CoveToken balance in SablierV2LockupLinear is incorrect"
        );
        // Verify multisig balance
        require(coveToken.balanceOf(admin) == COVE_BALANCE_MULTISIG, "CoveToken balance in admin multisig is incorrect");
        // Verify deployer holds no cove tokens
        require(coveToken.balanceOf(broadcaster) == COVE_BALANCE_DEPLOYER, "CoveToken balance in deployer is incorrect");
        // Verify Snapshot delegation for "veyfi.eth" space is set to manager
        require(
            ISnapshotDelegateRegistry(MAINNET_SNAPSHOT_DELEGATE_REGISTRY).delegation(
                deployer.getAddress("YearnStakingDelegate"), "veyfi.eth"
            ) == manager,
            "ysd.setSnapshotDelegate failed"
        );
        // Verify roles have been properly set
        /// YearnStakingDelegate
        _verifyRole("YearnStakingDelegate", DEFAULT_ADMIN_ROLE, admin);
        _verifyRole("YearnStakingDelegate", TIMELOCK_ROLE, timeLock);
        _verifyRole("YearnStakingDelegate", PAUSER_ROLE, pauser);
        _verifyRoleCount("YearnStakingDelegate", DEFAULT_ADMIN_ROLE, 1);
        _verifyRoleCount("YearnStakingDelegate", TIMELOCK_ROLE, 1);
        _verifyRoleCount("YearnStakingDelegate", PAUSER_ROLE, 1);
        _verifyRoleCount("YearnStakingDelegate", DEPOSITOR_ROLE, 10);
        /// StakingDelegateRewards
        _verifyRole("StakingDelegateRewards", DEFAULT_ADMIN_ROLE, admin);
        _verifyRoleCount("StakingDelegateRewards", DEFAULT_ADMIN_ROLE, 1);
        _verifyRole("StakingDelegateRewards", TIMELOCK_ROLE, timeLock);
        _verifyRoleCount("StakingDelegateRewards", TIMELOCK_ROLE, 1);
        /// DYFIRedeemer
        _verifyRole("DYFIRedeemer", DEFAULT_ADMIN_ROLE, admin);
        _verifyRoleCount("DYFIRedeemer", DEFAULT_ADMIN_ROLE, 1);
        /// CoveYFI
        _verifyRole("CoveYFI", DEFAULT_ADMIN_ROLE, admin);
        _verifyRoleCount("CoveYFI", DEFAULT_ADMIN_ROLE, 1);
        /// MasterRegistry
        _verifyRole("MasterRegistry", DEFAULT_ADMIN_ROLE, admin);
        _verifyRole("MasterRegistry", MANAGER_ROLE, broadcaster);
        _verifyRoleCount("MasterRegistry", DEFAULT_ADMIN_ROLE, 1);
        _verifyRoleCount("MasterRegistry", MANAGER_ROLE, 2);
        /// DYFIRedeemer
        _verifyRole("DYFIRedeemer", DEFAULT_ADMIN_ROLE, admin);
        _verifyRoleCount("DYFIRedeemer", DEFAULT_ADMIN_ROLE, 1);
        /// CoveToken
        _verifyRole("CoveToken", DEFAULT_ADMIN_ROLE, admin);
        _verifyRole("CoveToken", TIMELOCK_ROLE, timeLock);
        _verifyRoleCount("CoveToken", DEFAULT_ADMIN_ROLE, 1);
        _verifyRoleCount("CoveToken", TIMELOCK_ROLE, 1);
        /// MiniChefV3
        _verifyRole("MiniChefV3", DEFAULT_ADMIN_ROLE, admin);
        _verifyRole("MiniChefV3", PAUSER_ROLE, pauser);
        _verifyRole("MiniChefV3", TIMELOCK_ROLE, timeLock);
        _verifyRoleCount("MiniChefV3", DEFAULT_ADMIN_ROLE, 1);
        _verifyRoleCount("MiniChefV3", PAUSER_ROLE, 1);
        _verifyRoleCount("MiniChefV3", TIMELOCK_ROLE, 1);
        /// CoveYearnGaugeFactory
        _verifyRole("CoveYearnGaugeFactory", DEFAULT_ADMIN_ROLE, broadcaster);
        _verifyRole("CoveYearnGaugeFactory", MANAGER_ROLE, broadcaster);
        _verifyRoleCount("CoveYearnGaugeFactory", DEFAULT_ADMIN_ROLE, 1);
        _verifyRoleCount("CoveYearnGaugeFactory", MANAGER_ROLE, 1);
        /// SwapAndLock
        _verifyRole("SwapAndLock", DEFAULT_ADMIN_ROLE, admin);
        _verifyRoleCount("SwapAndLock", DEFAULT_ADMIN_ROLE, 1);
        console.log("verifyPostDeploymentState() successful");
    }

    function _verifyRole(string memory contractName, bytes32 role, address user) internal view {
        AccessControlEnumerable contractInstance = AccessControlEnumerable(deployer.getAddress(contractName));
        require(contractInstance.hasRole(role, user), string.concat("Incorrect role for: ", contractName));
    }

    function _verifyRoleCount(string memory contractName, bytes32 role, uint256 count) internal view {
        AccessControlEnumerable contractInstance = AccessControlEnumerable(deployer.getAddress(contractName));
        require(
            contractInstance.getRoleMemberCount(role) == count,
            string.concat("Incorrect role count for: ", contractName)
        );
    }
}
// example run in current setup: DEPLOYMENT_CONTEXT=localhost forge script script/Deployments.s.sol --rpc-url
// http://localhost:8545 --broadcast --private-key ac0974bec39a17e36ba4a6b4d238ff944bacb478cbed5efcae784d7bf4f2ff80 -v
// && ./forge-deploy sync;<|MERGE_RESOLUTION|>--- conflicted
+++ resolved
@@ -310,17 +310,11 @@
 
         vm.broadcast();
         ERC20RewardsGauge coveRewardsGauge = ERC20RewardsGauge(Clones.clone(erc20RewardsGaugeImpl));
-<<<<<<< HEAD
         deployer.save("CoveYFIRewardsGauge", address(coveRewardsGauge), "ERC20RewardsGauge.sol:ERC20RewardsGauge");
-=======
-
-        deployer.save("CoveRewardsGauge", address(coveRewardsGauge), "ERC20RewardsGauge.sol:ERC20RewardsGauge");
->>>>>>> fc76634a
+
         address rewardForwarderImpl = deployer.getAddress("RewardForwarderImpl");
-
         vm.broadcast();
         RewardForwarder coveRewardsGaugeRewardForwarder = RewardForwarder(Clones.clone(rewardForwarderImpl));
-
         deployer.save(
             "CoveRewardsGaugeRewardForwarder",
             address(coveRewardsGaugeRewardForwarder),
